Project: jackson-core

Contains core streaming reader (`JsonParser`) and writer (`JsonGenerator`) abstractions,
factory for constructing readers/writers (JsonFactory), as well as a minimal set
of interfaces needed for streaming level to make callbacks and call-throughs,
via `ObjectCodec` and `TreeNode`.

Also includes implementation of this API for JSON.
Forms the base for other data formats as well, despite naming that suggests
JSON-specificity: naming is due to history, as Jackson started out as pure
JSON library.

------------------------------------------------------------------------
=== Releases ===
------------------------------------------------------------------------

<<<<<<< HEAD
2.13.0 (30-Sep-2021)

#652: Misleading exception for input source when processing byte buffer
  with start offset
 (reported by Greg W)
#658: Escape contents of source document snippet for `JsonLocation._appendSourceDesc()`
#664: Add `StreamWriteException` type to eventually replace `JsonGenerationException`
#671: Replace `getCurrentLocation()`/`getTokenLocation()` with
  `currentLocation()`/`currentTokenLocation()` in `JsonParser`
#673: Replace `JsonGenerator.writeObject()` (and related) with `writePOJO()`
#674: Replace `getCurrentValue()`/`setCurrentValue()` with
  `currentValue()`/`assignCurrentValue()` in `JsonParser`/`JsonGenerator
#677: Introduce O(n^1.5) BigDecimal parser implementation
 (contributed by Ferenc C)
#687:  ByteQuadsCanonicalizer.addName(String, int, int) has incorrect handling
  for case of q2 == null
#692: UTF32Reader ArrayIndexOutOfBoundsException
 (reported by Fabian M)
#694: Improve exception/JsonLocation handling for binary content: don't
  show content, include byte offset
#700: Unable to ignore properties when deserializing. TokenFilter seems broken
 (reported by xiazuojie@github)
#712: Optimize array allocation by `JsonStringEncoder`
- Add `mvnw` wrapper
=======
2.12.6 (not yet released)

#713: Incorrect parsing of single-quoted surrounded String values containing double quotes
 (reported by wcarmon@github)
>>>>>>> 9b95739d

2.12.5 (27-Aug-2021)

#712: (partial) Optimize array allocation by `JsonStringEncoder`
#713: Add back accidentally removed `JsonStringEncoder` related methods in
  `BufferRecyclers` (like `getJsonStringEncoder()`)

2.12.4 (06-Jul-2021)

#702: `ArrayOutOfBoundException` at `WriterBasedJsonGenerator.writeString(Reader, int)`
 (reported by Jeffrey Y)

2.12.3 (12-Apr-2021)
2.12.2 (03-Mar-2021)
2.12.1 (08-Jan-2021)

No changes since 2.12.0

2.12.0 (29-Nov-2020)

#500: Allow "optional-padding" for `Base64Variant`
 (contributed by Pavan K)
#573: More customizable TokenFilter inclusion (using `Tokenfilter.Inclusion`)
 (contributed by Jonathan H)
#618: Publish Gradle Module Metadata
 (contributed by Jendrik J)
#619: Add `StreamReadCapability` for further format-based/format-agnostic
  handling improvements
#627: Add `JsonParser.isExpectedNumberIntToken()` convenience method
#630: Add `StreamWriteCapability` for further format-based/format-agnostic
  handling improvements
#631: Add `JsonParser.getNumberValueExact()` to allow precision-retaining buffering
#639: Limit initial allocated block size by `ByteArrayBuilder` to max block size
#640: Add `JacksonException` as parent class of `JsonProcessingException`
#653: Make `JsonWriteContext.reset()` and `JsonReadContext.reset()` methods public
- Deprecate `JsonParser.getCurrentTokenId()` (use `#currentTokenId()` instead)
- Full "LICENSE" included in jar for easier access by compliancy tools

2.11.4 (12-Dec-2020)

#647: Fix NPE in `writeNumber(String)` method of `UTF8JsonGenerator`,
  `WriterBasedJsonGenerator`
 (contributed by Pavel K)

2.11.3 (02-Oct-2020)
2.11.2 (02-Aug-2020)
2.11.1 (25-Jun-2020)

No changes since 2.11.0

2.11.0 (26-Apr-2020)

#504: Add a String Array write method in the Streaming API
 (requested by Michel F, impl contributed by Oleksandr P)
#565: Synchronize variants of `JsonGenerator#writeNumberField` with `JsonGenerator#writeNumber`
 (contributed by valery1707@github)
#587: Add JsonGenerator#writeNumber(char[], int, int) method
 (contributed by Volkan Y)
#606: Do not clear aggregated contents of `TextBuffer` when `releaseBuffers()` called
#609: `FilteringGeneratorDelegate` does not handle `writeString(Reader, int)`
 (reported by Volkan Y)
#611: Optionally allow leading decimal in float tokens
 (contributed by James A)

2.10.5 (21-Jul-2020)

#616: Parsing JSON with `ALLOW_MISSING_VALUE` enabled results in endless stream
  of `VALUE_NULL` tokens
 (reported by Justin L)

2.10.4 (03-May-2020)

#605: Handle case when system property access is restricted
 (reported by rhernandez35@github)

2.10.3 (03-Mar-2020)

#592: DataFormatMatcher#getMatchedFormatName throws NPE when no match exists
 (reported by Scott L)
#603: 'JsonParser.getCurrentLocation()` byte/char offset update incorrectly for big payloads
 (reported, fix contributed by Fabien R)

2.10.2 (05-Jan-2020)

#580: FilteringGeneratorDelegate writeRawValue delegate to `writeRaw()`
  instead of `writeRawValue()`
 (reported by Arnaud R)
#582: `FilteringGeneratorDelegate` bug when filtering arrays (in 2.10.1)
 (reported by alarribeau@github)

2.10.1 (09-Nov-2019)

#455: Jackson reports wrong locations for JsonEOFException
 (reported by wastevenson@github, fix contributed by Todd O'B
#567: Add `uses` for `ObjectCodec` in module-info
 (reported by Marc M)
#578: Array index out of bounds in hex lookup
 (reported by Emily S)

2.10.0 (26-Sep-2019)

#433: Add Builder pattern for creating configured Stream factories
#464: Add "maximum unescaped char" configuration option for `JsonFactory` via builder
#467: Create `JsonReadFeature` to move JSON-specific `JsonParser.Feature`s to
#479: Improve thread-safety of buffer recycling
#480: `SerializableString` value can not directly render to Writer
 (requested by Philippe M)
#481: Create `JsonWriteFeature` to move JSON-specific `JsonGenerator.Feature`s to
#484: Implement `UTF8JsonGenerator.writeRawValue(SerializableString)` (and
  `writeRaw(..)`) more efficiently
#495: Create `StreamReadFeature` to move non-json specific `JsonParser.Feature`s to
#496: Create `StreamWriteFeature` to take over non-json-specific `JsonGenerator.Feature`s
#502: Make `DefaultPrettyPrinter.createInstance()` to fail for sub-classes
#506: Add missing type parameter for `TypeReference` in `ObjectCodec`
#508: Add new exception type `InputCoercionException` to be used for failed coercions
  like overflow for `int`
#517: Add `JsonGenerator.writeStartObject(Object, int)` (needed by CBOR, maybe Avro)
#527: Add simple module-info for JDK9+, using Moditect
#533: UTF-8 BOM not accounted for in JsonLocation.getByteOffset()
 (contributed by Fabien R)
#539: Reduce max size of recycled byte[]/char[] blocks by `TextBuffer`, `ByteArrayBuilder`
#547: `CharsToNameCanonicalizer`: Internal error on `SymbolTable.rehash()` with high
  number of hash collisions
 (reported by Alex R)
#548: ByteQuadsCanonicalizer: ArrayIndexOutOfBoundsException in addName
 (reported by Alex R)
#549: Add configurability of "quote character" for JSON factory
#561: Misleading exception for unquoted String parsing
#563: Async parser does not keep track of Array context properly
 (reported by Doug R)
- Rewrite `JsonGenerator.copyCurrentStructure()` to remove recursion)
- Add `missingNode()`, `nullNode()` in `TreeCodec`
- Add `JsonParserDelegate.delegate()` methods

2.9.10 (21-Sep-2019)

#540: UTF8StreamJsonParser: fix byte to int conversion for malformed escapes
 (reported by Alex R and Sam S)
#556: 'IndexOutOfBoundsException' in UTF8JsonGenerator.writeString(Reader, len)
  when using a negative length
 (reported by jacob-alan-ward@github)

2.9.9 (16-May-2019)

#516: _inputPtr off-by-one in UTF8StreamJsonParser._parseNumber2()
 (reported by Henrik G)
#531: Non-blocking parser reports incorrect locations when fed with non-zero offset
 (reported by David N)

2.9.8 (15-Dec-2018)

#488: Fail earlier on coercions from "too big" `BigInteger` into
  fixed-size types (`int`, `long`, `short`)
#510: Fix ArrayIndexOutofBoundsException found by LGTM.com
 (reported by Alexander E-T)
- Improve exception message for missing Base64 padding (see databind#2183)

2.9.7 (19-Sep-2018)

#476: Problem with `BufferRecycler` via async parser (or when sharing parser
 across threads)
#477: Exception while decoding Base64 value with escaped `=` character
#488: Fail earlier on coercions from "too big" `BigInteger` into
  fixed-size types (`int`, `long`, `short`)

2.9.6 (12-Jun-2018)

#400: Add mechanism for forcing `BufferRecycler` released (to call on shutdown)
 (contributed by Jeroen B)
#460: Failing to link `ObjectCodec` with `JsonFactory` copy constructor
#463: Ensure that `skipChildren()` of non-blocking `JsonParser` will throw
   exception if not enough input
  (requested by Doug R)

2.9.5 (26-Mar-2018)

No changes since 2.9.4

2.9.4 (24-Jan-2018)

#414: Base64 MIME variant does not ignore white space chars as per RFC2045
 (reported by tmoschou@github)
#437: `ArrayIndexOutOfBoundsException` in `UTF8StreamJsonParser`
 (reported by Igor A)

2.9.3 (09-Dec-2017)

#419: `ArrayIndexOutOfBoundsException` from `UTF32Reader.read()` on invalid input

2.9.2 (13-Oct-2017)

- New parent pom (`jackson-base`)

2.9.1 (07-Sep-2017)

#397: Add `Automatic-Module-Name` ("com.fasterxml.jackson.core") for JDK 9 module system

2.9.0 (30-Jul-2017))

#17: Add 'JsonGenerator.writeString(Reader r, int charLength)'
 (constributed by Logan W)
#57: Add support for non-blocking ("async") JSON parsing
#208: Make use of `_matchCount` in `FilteringParserDelegate`
 (contributed by Rafal F)
#242: Add new write methods in `JsonGenerator` for writing type id containers
#304: Optimize `NumberOutput.outputLong()` method
#306: Add new method in `JsonStreamContext` to construct `JsonPointer`
#312: Add `JsonProcessingException.clearLocation()` to allow clearing
  possibly security-sensitive information
 (contributed by Alex Y)
#314: Add a method in `JsonParser` to allow checking for "NaN" values
#323: Add `JsonParser.ALLOW_TRAILING_COMMA` to work for Arrays and Objects
 (contributed by Brad H)
#325: `DataInput` backed parser should handle `EOFException` at end of doc
 (reported by Brad H)
#330: `FilteringParserDelegate` seems to miss last closing `END_OBJECT`
 (contributed by Rafal F)
#340: Making `WriterBasedJsonGenerator` non-final
 (requested by rfoltyns@github)
#356: Improve indication of "source reference" in `JsonLocation` wrt `byte[]`,`char[]`
#372: JsonParserSequence#skipChildren() throws exception when current delegate is
  TokenBuffer.Parser with "incomplete" JSON
 (contributed by Michael S)
#374: Minimal and DefaultPrettyPrinter with configurable separators 
 (contributed by Rafal F)

2.8.11 (23-Dec-2017)

#418: ArrayIndexOutOfBoundsException from UTF32Reader.read on invalid input
 (reported, contributed fix for by pfitzsimons-r7@github)

2.8.10 (24-Aug-2017)

No changes since 2.8.9

2.8.9 (12-Jun-2017)

#382: ArrayIndexOutOfBoundsException from UTF32Reader.read on invalid input
 (reported by Wil S)

2.8.8 (05-Apr-2017)

#359: FilteringGeneratorDelegate does not override writeStartObject(Object forValue)
 (contributed by Arnaud R)
#362: Use correct length variable for UTF-8 surrogate writing

2.8.7 (21-Feb-2017)

#349: CharsToNameCanonicalizer performance bottleneck 
 (reported by Nuno D, nmldiegues@github)
#351: `java.lang.NegativeArraySizeException` at `ByteArrayBuilder.toByteArray()`
#354: Buffer size dependency in UTF8JsonGenerator writeRaw
 (reported by Chistopher C)

2.8.6 (12-Jan-2017)

#322: Trim tokens in error messages to 256 byte to prevent attacks
 (contributed by Alessio S)
#335: Missing exception for invalid last character of base64 string to decode
 using `Base64Variant.decode()`

2.8.5 (14-Nov-2016)
2.8.4 (14-Oct-2016)

No changes since 2.8.3

2.8.3 (17-Sep-2016)

#318: Add support for writing `byte[]` via `JsonGenerator.writeEmbeddedObject()`

2.8.2 (30-Aug-2016)
2.8.1 (20-Jul-2016)

No changes since 2.8.0

2.8.0 (04-Jul-2016)

#86: Allow inclusion of request body for `JsonParseException`
 (contributed by LokeshN)
#117: Add `JsonParser.Feature.ALLOW_MISSING_VALUES` to support for missing values
 (contributed by LokeshN)
#136: Add `JsonpCharacterEscapes` for easier handling of potential problems
 with JSONP and rare but technically allowed \u2028 and \u2029 linefeed characters
#253: Add `JsonGenerator. writeEmbeddedObject()` to allow writes of opaque native types
 (suggested by Gregoire C)
#255: Relax ownership checks for buffers not to require increase in size
#257: Add `writeStartObject(Object pojo)` to streamline assignment of current value
#265: `JsonStringEncoder` should allow passing `CharSequence`
 (contributed by Mikael S)
#276: Add support for serializing using `java.io.DataOutput`
#277: Add new scalar-array write methods for `int`/`long`/`double` cases
#279: Support `DataInput` for parsing
#280: Add `JsonParser.finishToken()` to force full, non-lazy reading of current token
#281: Add `JsonEOFException` as sub-class of `JsonParseException`
#282: Fail to report error for trying to write field name outside Object (root level)
#285: Add `JsonParser.getText(Writer)`
 (contributed by LokesN)
#290: Add `JsonGenerator.canWriteFormattedNumbers()` for introspection
#294: Add `JsonGenerator.writeFieldId(long)` method to support binary formats
 with non-String keys
#296: `JsonParserSequence` skips a token on a switched Parser
 (reported by Kevin G)
- Add `JsonParser.currentToken()` and `JsonParser.currentTokenId()` as replacements
  for `getCurrentToken()` and `getCurrentTokenId()`, respectively. Existing methods
  will likely be deprecated in 2.9.

2.7.9.3:

#1872: NullPointerException in SubTypeValidator.validateSubType when
  validating Spring interface
#1931: Two more c3p0 gadgets to exploit default typing issue

2.7.9.2 (20-Dec-2017)

#1607: `@JsonIdentityReference` not used when setup on class only
#1628: Don't print to error stream about failure to load JDK 7 types
#1680: Blacklist couple more types for deserialization
#1737: Block more JDK types from polymorphic deserialization
#1855: Blacklist for more serialization gadgets (dbcp/tomcat, spring)

2.7.9.1 (18-Apr-2017)

#1599: Jackson Deserializer security vulnerability

2.7.9 (04-Feb-2017)

No changes since 2.7.8

2.7.8 (26-Sep-2016)

#317: ArrayIndexOutOfBoundsException: 200 on floating point number with exactly
  200-length decimal part
 (reported by Allar H)

2.7.7 (27-Aug-2016)

#307: JsonGenerationException: Split surrogate on writeRaw() input thrown for
  input of a certain size
 (reported by Mike N)
#315: `OutOfMemoryError` when writing BigDecimal
 (reported by gmethwin@github)

2.7.6 (23-Jul-2016)

- Clean up of FindBugs reported possible issues.

2.7.5 (11-Jun-2016)
 
#280: FilteringGeneratorDelegate.writeUTF8String() should delegate to writeUTF8String()
 (reported by Tanguy L)

2.7.4 (29-Apr-2016)

#209: Make use of `_allowMultipleMatches` in `FilteringParserDelegate`
 (contributed by Lokesh N)
- Make `processor` transient in `JsonParseException`, `JsonGenerationException`
  to keep both Serializable

2.7.3 (16-Mar-2016)

No changes since 2.7.2.

2.7.2 (26-Feb-2016)

#246: Fix UTF8JsonGenerator to allow QUOTE_FIELD_NAMES to be toggled
 (suggested by philipa@github)

2.7.1 (02-Feb-2016)

No changes since 2.7.0.

2.7.0 (10-Jun-2016)

#37: JsonParser.getTokenLocation() doesn't update after field names
 (reported by Michael L)
#198: Add back-references to `JsonParser` / `JsonGenerator` for low-level parsing issues
 (via `JsonParseException`, `JsonGenerationException`)
#211: Typo of function name com.fasterxml.jackson.core.Version.isUknownVersion()
 (reported by timray@github)
#229: Array element and field token spans include previous comma.
- Implemented `ReaderBasedJsonParser.nextFieldName(SerializableString)`
  (to improved Afterburner performance over String/char[] sources)

2.6.6 (05-Apr-2016)

#248: VersionUtil.versionFor() unexpectedly return null instead of Version.unknownVersion()
 (reported by sammyhk@github)

2.6.5 (19-Jan-2016)
2.6.4 (07-Dec-2015)

No changes since 2.6.3.

2.6.3 (12-Oct-2015)

#220: Problem with `JsonParser.nextFieldName(SerializableString)` for byte-backed parser

2.6.2 (14-Sep-2015)

#213: Parser is sometimes wrong when using CANONICALIZE_FIELD_NAMES
 (reported by ichernev@github)
#216: ArrayIndexOutOfBoundsException: 128 when repeatedly serializing to a byte array
 (reported by geekbeast@github)

2.6.1 (09-Aug-2015)

#207: `ArrayIndexOutOfBoundsException` in `ByteQuadsCanonicalizer`
 (reported by Florian S, fschopp@github)

2.6.0 (17-Jul-2015)

#137: Allow filtering content read via `JsonParser` by specifying `JsonPointer`;
  uses new class `com.fasterxml.jackson.core.filter.FilteringParserDelegate`
  (and related, `TokenFilter`)
#177: Add a check so `JsonGenerator.writeString()` won't work if `writeFieldName()` expected.
#182: Inconsistent TextBuffer#getTextBuffer behavior
 (contributed by Masaru H)
#185: Allow filtering content written via `JsonGenerator` by specifying `JsonPointer`;
  uses new class `com.fasterxml.jackson.core.filter.FilteringGeneratorDelegate`
  (and related, `TokenFilter`)
#188: `JsonParser.getValueAsString()` should return field name for `JsonToken.FIELD_NAME`, not `null`
#189: Add `JsonFactory.Feature.USE_THREAD_LOCAL_FOR_BUFFER_RECYCLING` (default: true), which may
  be disabled to prevent use of ThreadLocal-based buffer recyling.
 (suggested by soldierkam@github)
#195: Add `JsonGenerator.getOutputBuffered()` to find out amount of content buffered,
  not yet flushed.
 (requested by Ruediger M)
#196: Add support for `FormatFeature` extension, for format-specifc Enum-backed
  parser/generator options
- Minor improvement to construction of "default PrettyPrinter": now overridable by data format
  modules
- Implement a new yet more optimized symbol table for byte-backed parsers
- Add `JsonParser.Feature.IGNORE_UNDEFINED`, useful for data formats like protobuf
- Optimize writing of String names (remove intermediate copy; with JDK7 no speed benefit)

2.5.5 (07-Dec-2015)

#220: Problem with `JsonParser.nextFieldName(SerializableString)` for byte-backed parser
#221: Fixed ArrayIndexOutOfBounds exception for character-based `JsonGenerator`
 (reported by a-lerion@github)

2.5.4 (09-Jun-2015)

No changes.

2.5.3 (24-Apr-2015)

#191: Longest collision chain in symbol table now exceeds maximum -- suspect a DoS attack
 (reported by Paul D)

2.5.2 (29-Mar-2015)

#181: Failure parsing -Infinity on buffer boundary
 (reported by brharrington@github)
#187: Longest collision chain in symbol table exceeds maximum length routinely
  in non-malicious code
 (reported by mazzaferri@github)

2.5.1 (06-Feb-2015)

#178: Add `Lf2SpacesIndenter.withLinefeed` back to keep binary-compatibility with 2.4.x
 (reported by ansell@github)
- Minor fix to alignment of null bytes in the last 4 bytes of name, in case where name
  may cross the input boundary

2.5.0 (01-Jan-2015)

#148: BytesToNameCanonicalizer can mishandle leading null byte(s).
 (reported by rjmac@github)
#164: Add `JsonGenerator.Feature.IGNORE_UNKNOWN` (but support via individual
  data format modules)
#166: Allow to configure line endings and indentation
 (contributed by Aaron D)
#167: `JsonGenerator` not catching problem of writing field name twice in a row
#168: Add methods in `JsonStreamContext` for keeping track of "current value"
#169: Add `JsonPointer.head()`
 (contributed by Alex S, lordofthejars@github)
- Added `ResolvedType.getParameterSource()` to support better resolution
 of generic types.
- Added `JsonGenerator.writeRawValue(SerializableString)`
- Added `JsonParser.hasExpectedStartObjectToken()` convenience method
- Added `JsonParser.hasTokenId(id)` convenience method
- Added `JsonParser.nextFieldName()` (no args)

2.4.6 (23-Apr-2015)

#184: WRITE_NUMBERS_AS_STRINGS disables WRITE_BIGDECIMAL_AS_PLAIN
 (reported by Derek C)

2.4.5 (13-Jan-2015)

No changes since 2.4.4.

2.4.4 (24-Nov-2014)

#157: ArrayIndexOutOfBoundsException: 200 on numbers with more than 200 digits.
 (reported by Lars P, larsp@github)
#173: An exception is thrown for a valid JsonPointer expression
 (reported by Alex S)
#176: `JsonPointer` should not consider "00" to be valid index
 (reported by fge@gitub)
- Fix `JsonGenerator.setFeatureMask()` to better handle dynamic changes.

2.4.3 (02-Oct-2014)

#152: Exception for property names longer than 256k
 (reported by CrendKing@github)

2.4.2 (13-Aug-2014)

#145: NPE at BytesToNameCanonicalizer
 (reported by Shay B)
#146: Error while parsing negative floats at the end of the input buffer
 (reported by rjmac@github)

2.4.1 (16-Jun-2014)

#143: Flaw in `BufferRecycler.allocByteBuffer(int,int)` that results in
 performance regression

2.4.0 (29-May-2014)

#121: Increase size of low-level byte[]/char[] input/output buffers
 (from 4k->8k for bytes, 2k->4k for chars)
#127: Add `JsonGenerator.writeStartArray(int size)` for binary formats
#138: Add support for using `char[]` as input source; optimize handling
  of `String` input as well.
- Refactor `BufferRecycler` to eliminate helper enums

2.3.5 (13-Jan-2015)

#152: Exception for property names longer than 256k
#173: An exception is thrown for a valid JsonPointer expression
#176: `JsonPointer` should not consider "00" to be valid index

2.3.4 (17-Jul-2014)
2.3.3 (10-Apr-2014)

No changes since 2.3.2.

2.3.2 (01-Mar-2014)

#126: Revert some 1.6 back to make core lib work with Android 2.2 (FroYo)
 (contributed by Goncalo S)
#129: Missing delegation method, `JsonParserDelegate.isExpectedStartArrayToken()`
 (Pascal G)
#133: Prevent error on JsonPointer expressions for properties that have numeric
  ids above 32-bit range
 (reported by mrstlee@github)

2.3.1 (28-Dec-2013)

No functional changes.

2.3.0 (13-Nov-2013)

#8: Add methods in `JsonParser`/`JsonGenerator` for reading/writing Object Ids
#47: Support YAML-style comments with `JsonParser.Feature.ALLOW_YAML_COMMENTS`
#60: Add a feature (`JsonParser.Feature.STRICT_DUPLICATE_DETECTION`) to verify
  that input does not contain duplicate filed names
#77: Improve error reporting for unrecognized tokens
 (requested by cowwoc@github)
#85: Add `JsonGenerator.Feature.WRITE_BIGDECIMAL_AS_PLAIN`
#91: Add methods in `JsonGenerator` for writing native Type Ids
#92: Add methods in `JsonParser` for reading native Type Ids
#93: Add `getFeatureMask()`, `setFeatureMask()` in `JsonGenerator`/`JsonParser`
#94: Allow coercion of String value "null" (similar to handling of null token)
#96: Add `JsonFactory.requiresPropertyOrdering()` introspection method
#97: JsonGenerator's `JsonWriteContext` not maintained properly, loses
  current field name
 (reported by Sam R)
#98: Improve handling of failures for `BigDecimal`, for "NaN" (and infinity)
#102: Unquoted field names can not start with a digit
#103: Add `JsonFactory.canHandleBinaryNatively`, `JsonGenerator.canWriteBinaryNatively`
 to let databind module detect level of support for binary data.
#105: Parser parsers numbers eagerly; does not report error with missing space
#106: Add `JsonGenerator.Feature.STRICT_DUPLICATE_DETECTION` for preventing dup names
#110: Improve overridability of `JsonGeneratorDelegate`
 (suggested by qpliu@github)
#111: _currInputRowStart isn't initialized in UTF8StreamJsonParser() constructor
 (reported by dreamershl@github)
#115: JsonGenerator writeRawValue problem with surrogate UTF-8 characters
 (reported by Marcin Z)
#116: WriterBasedJsonGenerator produces truncated Unicode escape sequences
 (reported by Steve L-S)
- Improve `DefaultPrettyPrinter`, `Lf2SpacesIndenter` (from databind #276)
- Add `JsonGenerator.canOmitFields()` method to support discovery of
  positional formats, needed for handling of filtering for CSV
- Rewrite `InternCache` to use `ConcurrentHashMap`, to work more efficiently both
  for common case of few misses (no block on access), and slowest cases (lots of
  misses).
- Add `JsonPointer` implementation, to be used by tree model, streaming
- Make `UTF8StreamJsonParser` non-final, for potential sub-classing

2.2.3 (23-Aug-2013)

#78: ArrayIndexOutOfBoundsException for very long numbers (>500 digits)
 (reported by boothen@github)
#81: CharTypes.appendQuoted misencodes first 32 Unicode values as '\0000'
 (reported by githubaff0@github)
#84: Support for parsing 'Infinity' when feature ALLOW_NON_NUMERIC_NUMBERS is on
 (contributed by ebrevdo@github)
- Add `Base64Variant.decode()` convenience methods

2.2.2 (26-May-2013)

No changes since previous version.

2.2.1 (03-May-2013)

#72: JsonFactory.copy() was not copying settings properly
 (reported by Christian S (squiddle@github))
- Moved VERSION/LICENSE contained in jars under META-INF/, to resolve
  Android packaging (APK) issues

2.2.0 (22-Apr-2013)

Fixes:

#51: JsonLocation had non-serializable field, mark as transient

Improvements

#46, #49: Improve VersionUtil to generate PackageVersion, instead of
  reading VERSION.txt from jar -- improves startup perf on Android significantly
 (contributed by Ben G)
#59: Add more functionality in `TreeNode` interface, to allow some
 level of traversal over any and all Tree Model implementations
#69: Add support for writing `short` values in JsonGenerator

2.1.3 (19-Jan-2013)

* [JACKSON-884]: JsonStringEncoder.quoteAsStringValue() fails to encode 
  ctrl chars correctly.
* [Issue#48] Problems with spaces in URLs
 (reported by KlausBrunner)

2.1.2 (04-Dec-2012)

* [Issue#42] Problems with UTF32Reader
 (reported by James R [jroper@github])
* Added missing methods (like 'setPrettyPrinter()' in JsonGeneratorDelegate

2.1.1 (11-Nov-2012)

* [Issue#34] `JsonParser.nextFieldName()` fails on buffer boundary
 (reported by gsson@github)
* [Issue#38] `JsonParser.nextFieldName()` problems when handling
 names with trailing spaces
 (reported by matjazs@github)

2.1.0 (08-Oct-2012)

A new minor version for 2.x.

New features:

* [Issue#14]: add 'readBinaryValue(...)' method in JsonParser
* [Issue#16]: add 'writeBinary(InputStream, int)' method in JsonGenerator
  (and implement for JSON backend)
* [Issue#26]: Allow overriding "root value separator"
 (suggested by Henning S)

Improvements:

* [JACKSON-837]: Made JsonGenerator implement Flushable.
 (suggested by Matt G)
* [Issue#10]: add 'JsonProcessingException.getOriginalMessage()' for accessing
  message without location info
* [Issue#31]: make `JsonFactory` java.io.Serializable (via JDK)

Other:

* [Issue-25]: Add 'createParser' and 'createGenerator' (as eventual replacements
  for 'createJsonParser'/'createJsonGenerator') in 'JsonFactory'
* Try to improve locking aspects of symbol tables, by reducing scope of
  synchronized sections when creating, merging table contents.
* Added 'JsonFactory.copy()' method to support databinding's 'ObjectMapper.copy()'
* Added method 'requiresCustomCodec()' for JsonFactory and JsonParser
* Added 'JsonParser.getValueAsString()' method (to support flexible conversions)
* Added META-INF/services/com.fasterxml.jackson.core.JsonFactory SPI to register
  `JsonFactory` for even more automatic format discovery in future.

2.0.4 (26-Jun-2012)

Fixes:

* [Issue-6] PrettyPrinter, count wrong for end-object case
* 1.9.x fixes up to 1.9.8

2.0.3: skipped;	 only some modules use this version

2.0.2 (14-May-2012)

* 1.9.x fixes up to 1.9.7

2.0.1 (22-Apr-2012)

Fixes:

* [JACKSON-827] Fix incompatibilities with JDK 1.5 (2.0.0 accidentally
  required 1.6)
 (reported Pascal G)

2.0.0 (25-Mar-2012)

Fixes:

(all fixes up until 1.9.6)

Improvements

* [JACKSON-730]: Add checks to ensure that Features are applicable for
  instances (parsers, generators), or if not, throw IllegalArgumentException
* [JACKSON-742]: Add append-methods in SerializableString

New features:

* [JACKSON-782]: Add 'JsonParser.overrideCurrentName()', needed as a workaround
  for some exotic data binding cases (and/or formats)

[entries for versions 1.x and earlier not retained; refer to earlier releases)<|MERGE_RESOLUTION|>--- conflicted
+++ resolved
@@ -14,7 +14,11 @@
 === Releases ===
 ------------------------------------------------------------------------
 
-<<<<<<< HEAD
+2.13.1 (not yet released)
+
+#713: Incorrect parsing of single-quoted surrounded String values containing double quotes
+ (reported by wcarmon@github)
+
 2.13.0 (30-Sep-2021)
 
 #652: Misleading exception for input source when processing byte buffer
@@ -39,12 +43,6 @@
  (reported by xiazuojie@github)
 #712: Optimize array allocation by `JsonStringEncoder`
 - Add `mvnw` wrapper
-=======
-2.12.6 (not yet released)
-
-#713: Incorrect parsing of single-quoted surrounded String values containing double quotes
- (reported by wcarmon@github)
->>>>>>> 9b95739d
 
 2.12.5 (27-Aug-2021)
 
