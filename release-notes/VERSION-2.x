Project: jackson-core

Contains core streaming reader (`JsonParser`) and writer (`JsonGenerator`) abstractions,
factory for constructing readers/writers (JsonFactory), as well as a minimal set
of interfaces needed for streaming level to make callbacks and call-throughs,
via `ObjectCodec` and `TreeNode`.

Also includes implementation of this API for JSON.
Forms the base for other data formats as well, despite naming that suggests
JSON-specificity: naming is due to history, as Jackson started out as pure
JSON library.

------------------------------------------------------------------------
=== Releases ===
------------------------------------------------------------------------

<<<<<<< HEAD
2.14.0 (not yet released)

#684: Add "JsonPointer#appendProperty" and "JsonPointer#appendIndex"
 (contributed by Ilya G)
#715: Allow TokenFilters to keep empty arrays and objects
 (contributed by Nik E)
#733: Add `StreamReadCapability.EXACT_FLOATS` to indicate whether parser reports exact
  floating-point values or not
 (contributed Doug R)

2.13.2 (not yet released)
=======
2.13.2 (06-Mar-2022)
>>>>>>> fdf25c4b

#732: Update Maven wrapper
 (contributed by Andrey S)
#739: `JsonLocation` in 2.13 only uses identity comparison for "content reference"
 (reported by Vlad T)

2.13.1 (19-Dec-2021)

#713: Incorrect parsing of single-quoted surrounded String values containing double quotes
 (reported by wcarmon@github)

2.13.0 (30-Sep-2021)

#652: Misleading exception for input source when processing byte buffer
  with start offset
 (reported by Greg W)
#658: Escape contents of source document snippet for `JsonLocation._appendSourceDesc()`
#664: Add `StreamWriteException` type to eventually replace `JsonGenerationException`
#671: Replace `getCurrentLocation()`/`getTokenLocation()` with
  `currentLocation()`/`currentTokenLocation()` in `JsonParser`
#673: Replace `JsonGenerator.writeObject()` (and related) with `writePOJO()`
#674: Replace `getCurrentValue()`/`setCurrentValue()` with
  `currentValue()`/`assignCurrentValue()` in `JsonParser`/`JsonGenerator
#677: Introduce O(n^1.5) BigDecimal parser implementation
 (contributed by Ferenc C)
#687:  ByteQuadsCanonicalizer.addName(String, int, int) has incorrect handling
  for case of q2 == null
#692: UTF32Reader ArrayIndexOutOfBoundsException
 (reported by Fabian M)
#694: Improve exception/JsonLocation handling for binary content: don't
  show content, include byte offset
#700: Unable to ignore properties when deserializing. TokenFilter seems broken
 (reported by xiazuojie@github)
#712: Optimize array allocation by `JsonStringEncoder`
- Add `mvnw` wrapper

2.12.5 (27-Aug-2021)

#712: (partial) Optimize array allocation by `JsonStringEncoder`
#713: Add back accidentally removed `JsonStringEncoder` related methods in
  `BufferRecyclers` (like `getJsonStringEncoder()`)

2.12.4 (06-Jul-2021)

#702: `ArrayOutOfBoundException` at `WriterBasedJsonGenerator.writeString(Reader, int)`
 (reported by Jeffrey Y)

2.12.3 (12-Apr-2021)
2.12.2 (03-Mar-2021)
2.12.1 (08-Jan-2021)

No changes since 2.12.0

2.12.0 (29-Nov-2020)

#500: Allow "optional-padding" for `Base64Variant`
 (contributed by Pavan K)
#573: More customizable TokenFilter inclusion (using `Tokenfilter.Inclusion`)
 (contributed by Jonathan H)
#618: Publish Gradle Module Metadata
 (contributed by Jendrik J)
#619: Add `StreamReadCapability` for further format-based/format-agnostic
  handling improvements
#627: Add `JsonParser.isExpectedNumberIntToken()` convenience method
#630: Add `StreamWriteCapability` for further format-based/format-agnostic
  handling improvements
#631: Add `JsonParser.getNumberValueExact()` to allow precision-retaining buffering
#639: Limit initial allocated block size by `ByteArrayBuilder` to max block size
#640: Add `JacksonException` as parent class of `JsonProcessingException`
#653: Make `JsonWriteContext.reset()` and `JsonReadContext.reset()` methods public
- Deprecate `JsonParser.getCurrentTokenId()` (use `#currentTokenId()` instead)
- Full "LICENSE" included in jar for easier access by compliancy tools

2.11.4 (12-Dec-2020)

#647: Fix NPE in `writeNumber(String)` method of `UTF8JsonGenerator`,
  `WriterBasedJsonGenerator`
 (contributed by Pavel K)

2.11.3 (02-Oct-2020)
2.11.2 (02-Aug-2020)
2.11.1 (25-Jun-2020)

No changes since 2.11.0

2.11.0 (26-Apr-2020)

#504: Add a String Array write method in the Streaming API
 (requested by Michel F, impl contributed by Oleksandr P)
#565: Synchronize variants of `JsonGenerator#writeNumberField` with `JsonGenerator#writeNumber`
 (contributed by valery1707@github)
#587: Add JsonGenerator#writeNumber(char[], int, int) method
 (contributed by Volkan Y)
#606: Do not clear aggregated contents of `TextBuffer` when `releaseBuffers()` called
#609: `FilteringGeneratorDelegate` does not handle `writeString(Reader, int)`
 (reported by Volkan Y)
#611: Optionally allow leading decimal in float tokens
 (contributed by James A)

2.10.5 (21-Jul-2020)

#616: Parsing JSON with `ALLOW_MISSING_VALUE` enabled results in endless stream
  of `VALUE_NULL` tokens
 (reported by Justin L)

2.10.4 (03-May-2020)

#605: Handle case when system property access is restricted
 (reported by rhernandez35@github)

2.10.3 (03-Mar-2020)

#592: DataFormatMatcher#getMatchedFormatName throws NPE when no match exists
 (reported by Scott L)
#603: 'JsonParser.getCurrentLocation()` byte/char offset update incorrectly for big payloads
 (reported, fix contributed by Fabien R)

2.10.2 (05-Jan-2020)

#580: FilteringGeneratorDelegate writeRawValue delegate to `writeRaw()`
  instead of `writeRawValue()`
 (reported by Arnaud R)
#582: `FilteringGeneratorDelegate` bug when filtering arrays (in 2.10.1)
 (reported by alarribeau@github)

2.10.1 (09-Nov-2019)

#455: Jackson reports wrong locations for JsonEOFException
 (reported by wastevenson@github, fix contributed by Todd O'B
#567: Add `uses` for `ObjectCodec` in module-info
 (reported by Marc M)
#578: Array index out of bounds in hex lookup
 (reported by Emily S)

2.10.0 (26-Sep-2019)

#433: Add Builder pattern for creating configured Stream factories
#464: Add "maximum unescaped char" configuration option for `JsonFactory` via builder
#467: Create `JsonReadFeature` to move JSON-specific `JsonParser.Feature`s to
#479: Improve thread-safety of buffer recycling
#480: `SerializableString` value can not directly render to Writer
 (requested by Philippe M)
#481: Create `JsonWriteFeature` to move JSON-specific `JsonGenerator.Feature`s to
#484: Implement `UTF8JsonGenerator.writeRawValue(SerializableString)` (and
  `writeRaw(..)`) more efficiently
#495: Create `StreamReadFeature` to move non-json specific `JsonParser.Feature`s to
#496: Create `StreamWriteFeature` to take over non-json-specific `JsonGenerator.Feature`s
#502: Make `DefaultPrettyPrinter.createInstance()` to fail for sub-classes
#506: Add missing type parameter for `TypeReference` in `ObjectCodec`
#508: Add new exception type `InputCoercionException` to be used for failed coercions
  like overflow for `int`
#517: Add `JsonGenerator.writeStartObject(Object, int)` (needed by CBOR, maybe Avro)
#527: Add simple module-info for JDK9+, using Moditect
#533: UTF-8 BOM not accounted for in JsonLocation.getByteOffset()
 (contributed by Fabien R)
#539: Reduce max size of recycled byte[]/char[] blocks by `TextBuffer`, `ByteArrayBuilder`
#547: `CharsToNameCanonicalizer`: Internal error on `SymbolTable.rehash()` with high
  number of hash collisions
 (reported by Alex R)
#548: ByteQuadsCanonicalizer: ArrayIndexOutOfBoundsException in addName
 (reported by Alex R)
#549: Add configurability of "quote character" for JSON factory
#561: Misleading exception for unquoted String parsing
#563: Async parser does not keep track of Array context properly
 (reported by Doug R)
- Rewrite `JsonGenerator.copyCurrentStructure()` to remove recursion)
- Add `missingNode()`, `nullNode()` in `TreeCodec`
- Add `JsonParserDelegate.delegate()` methods

2.9.10 (21-Sep-2019)

#540: UTF8StreamJsonParser: fix byte to int conversion for malformed escapes
 (reported by Alex R and Sam S)
#556: 'IndexOutOfBoundsException' in UTF8JsonGenerator.writeString(Reader, len)
  when using a negative length
 (reported by jacob-alan-ward@github)

2.9.9 (16-May-2019)

#516: _inputPtr off-by-one in UTF8StreamJsonParser._parseNumber2()
 (reported by Henrik G)
#531: Non-blocking parser reports incorrect locations when fed with non-zero offset
 (reported by David N)

2.9.8 (15-Dec-2018)

#488: Fail earlier on coercions from "too big" `BigInteger` into
  fixed-size types (`int`, `long`, `short`)
#510: Fix ArrayIndexOutofBoundsException found by LGTM.com
 (reported by Alexander E-T)
- Improve exception message for missing Base64 padding (see databind#2183)

2.9.7 (19-Sep-2018)

#476: Problem with `BufferRecycler` via async parser (or when sharing parser
 across threads)
#477: Exception while decoding Base64 value with escaped `=` character
#488: Fail earlier on coercions from "too big" `BigInteger` into
  fixed-size types (`int`, `long`, `short`)

2.9.6 (12-Jun-2018)

#400: Add mechanism for forcing `BufferRecycler` released (to call on shutdown)
 (contributed by Jeroen B)
#460: Failing to link `ObjectCodec` with `JsonFactory` copy constructor
#463: Ensure that `skipChildren()` of non-blocking `JsonParser` will throw
   exception if not enough input
  (requested by Doug R)

2.9.5 (26-Mar-2018)

No changes since 2.9.4

2.9.4 (24-Jan-2018)

#414: Base64 MIME variant does not ignore white space chars as per RFC2045
 (reported by tmoschou@github)
#437: `ArrayIndexOutOfBoundsException` in `UTF8StreamJsonParser`
 (reported by Igor A)

2.9.3 (09-Dec-2017)

#419: `ArrayIndexOutOfBoundsException` from `UTF32Reader.read()` on invalid input

2.9.2 (13-Oct-2017)

- New parent pom (`jackson-base`)

2.9.1 (07-Sep-2017)

#397: Add `Automatic-Module-Name` ("com.fasterxml.jackson.core") for JDK 9 module system

2.9.0 (30-Jul-2017))

#17: Add 'JsonGenerator.writeString(Reader r, int charLength)'
 (constributed by Logan W)
#57: Add support for non-blocking ("async") JSON parsing
#208: Make use of `_matchCount` in `FilteringParserDelegate`
 (contributed by Rafal F)
#242: Add new write methods in `JsonGenerator` for writing type id containers
#304: Optimize `NumberOutput.outputLong()` method
#306: Add new method in `JsonStreamContext` to construct `JsonPointer`
#312: Add `JsonProcessingException.clearLocation()` to allow clearing
  possibly security-sensitive information
 (contributed by Alex Y)
#314: Add a method in `JsonParser` to allow checking for "NaN" values
#323: Add `JsonParser.ALLOW_TRAILING_COMMA` to work for Arrays and Objects
 (contributed by Brad H)
#325: `DataInput` backed parser should handle `EOFException` at end of doc
 (reported by Brad H)
#330: `FilteringParserDelegate` seems to miss last closing `END_OBJECT`
 (contributed by Rafal F)
#340: Making `WriterBasedJsonGenerator` non-final
 (requested by rfoltyns@github)
#356: Improve indication of "source reference" in `JsonLocation` wrt `byte[]`,`char[]`
#372: JsonParserSequence#skipChildren() throws exception when current delegate is
  TokenBuffer.Parser with "incomplete" JSON
 (contributed by Michael S)
#374: Minimal and DefaultPrettyPrinter with configurable separators 
 (contributed by Rafal F)

2.8.11 (23-Dec-2017)

#418: ArrayIndexOutOfBoundsException from UTF32Reader.read on invalid input
 (reported, contributed fix for by pfitzsimons-r7@github)

2.8.10 (24-Aug-2017)

No changes since 2.8.9

2.8.9 (12-Jun-2017)

#382: ArrayIndexOutOfBoundsException from UTF32Reader.read on invalid input
 (reported by Wil S)

2.8.8 (05-Apr-2017)

#359: FilteringGeneratorDelegate does not override writeStartObject(Object forValue)
 (contributed by Arnaud R)
#362: Use correct length variable for UTF-8 surrogate writing

2.8.7 (21-Feb-2017)

#349: CharsToNameCanonicalizer performance bottleneck 
 (reported by Nuno D, nmldiegues@github)
#351: `java.lang.NegativeArraySizeException` at `ByteArrayBuilder.toByteArray()`
#354: Buffer size dependency in UTF8JsonGenerator writeRaw
 (reported by Chistopher C)

2.8.6 (12-Jan-2017)

#322: Trim tokens in error messages to 256 byte to prevent attacks
 (contributed by Alessio S)
#335: Missing exception for invalid last character of base64 string to decode
 using `Base64Variant.decode()`

2.8.5 (14-Nov-2016)
2.8.4 (14-Oct-2016)

No changes since 2.8.3

2.8.3 (17-Sep-2016)

#318: Add support for writing `byte[]` via `JsonGenerator.writeEmbeddedObject()`

2.8.2 (30-Aug-2016)
2.8.1 (20-Jul-2016)

No changes since 2.8.0

2.8.0 (04-Jul-2016)

#86: Allow inclusion of request body for `JsonParseException`
 (contributed by LokeshN)
#117: Add `JsonParser.Feature.ALLOW_MISSING_VALUES` to support for missing values
 (contributed by LokeshN)
#136: Add `JsonpCharacterEscapes` for easier handling of potential problems
 with JSONP and rare but technically allowed \u2028 and \u2029 linefeed characters
#253: Add `JsonGenerator. writeEmbeddedObject()` to allow writes of opaque native types
 (suggested by Gregoire C)
#255: Relax ownership checks for buffers not to require increase in size
#257: Add `writeStartObject(Object pojo)` to streamline assignment of current value
#265: `JsonStringEncoder` should allow passing `CharSequence`
 (contributed by Mikael S)
#276: Add support for serializing using `java.io.DataOutput`
#277: Add new scalar-array write methods for `int`/`long`/`double` cases
#279: Support `DataInput` for parsing
#280: Add `JsonParser.finishToken()` to force full, non-lazy reading of current token
#281: Add `JsonEOFException` as sub-class of `JsonParseException`
#282: Fail to report error for trying to write field name outside Object (root level)
#285: Add `JsonParser.getText(Writer)`
 (contributed by LokesN)
#290: Add `JsonGenerator.canWriteFormattedNumbers()` for introspection
#294: Add `JsonGenerator.writeFieldId(long)` method to support binary formats
 with non-String keys
#296: `JsonParserSequence` skips a token on a switched Parser
 (reported by Kevin G)
- Add `JsonParser.currentToken()` and `JsonParser.currentTokenId()` as replacements
  for `getCurrentToken()` and `getCurrentTokenId()`, respectively. Existing methods
  will likely be deprecated in 2.9.

2.7.9.3:

#1872: NullPointerException in SubTypeValidator.validateSubType when
  validating Spring interface
#1931: Two more c3p0 gadgets to exploit default typing issue

2.7.9.2 (20-Dec-2017)

#1607: `@JsonIdentityReference` not used when setup on class only
#1628: Don't print to error stream about failure to load JDK 7 types
#1680: Blacklist couple more types for deserialization
#1737: Block more JDK types from polymorphic deserialization
#1855: Blacklist for more serialization gadgets (dbcp/tomcat, spring)

2.7.9.1 (18-Apr-2017)

#1599: Jackson Deserializer security vulnerability

2.7.9 (04-Feb-2017)

No changes since 2.7.8

2.7.8 (26-Sep-2016)

#317: ArrayIndexOutOfBoundsException: 200 on floating point number with exactly
  200-length decimal part
 (reported by Allar H)

2.7.7 (27-Aug-2016)

#307: JsonGenerationException: Split surrogate on writeRaw() input thrown for
  input of a certain size
 (reported by Mike N)
#315: `OutOfMemoryError` when writing BigDecimal
 (reported by gmethwin@github)

2.7.6 (23-Jul-2016)

- Clean up of FindBugs reported possible issues.

2.7.5 (11-Jun-2016)
 
#280: FilteringGeneratorDelegate.writeUTF8String() should delegate to writeUTF8String()
 (reported by Tanguy L)

2.7.4 (29-Apr-2016)

#209: Make use of `_allowMultipleMatches` in `FilteringParserDelegate`
 (contributed by Lokesh N)
- Make `processor` transient in `JsonParseException`, `JsonGenerationException`
  to keep both Serializable

2.7.3 (16-Mar-2016)

No changes since 2.7.2.

2.7.2 (26-Feb-2016)

#246: Fix UTF8JsonGenerator to allow QUOTE_FIELD_NAMES to be toggled
 (suggested by philipa@github)

2.7.1 (02-Feb-2016)

No changes since 2.7.0.

2.7.0 (10-Jun-2016)

#37: JsonParser.getTokenLocation() doesn't update after field names
 (reported by Michael L)
#198: Add back-references to `JsonParser` / `JsonGenerator` for low-level parsing issues
 (via `JsonParseException`, `JsonGenerationException`)
#211: Typo of function name com.fasterxml.jackson.core.Version.isUknownVersion()
 (reported by timray@github)
#229: Array element and field token spans include previous comma.
- Implemented `ReaderBasedJsonParser.nextFieldName(SerializableString)`
  (to improved Afterburner performance over String/char[] sources)

2.6.6 (05-Apr-2016)

#248: VersionUtil.versionFor() unexpectedly return null instead of Version.unknownVersion()
 (reported by sammyhk@github)

2.6.5 (19-Jan-2016)
2.6.4 (07-Dec-2015)

No changes since 2.6.3.

2.6.3 (12-Oct-2015)

#220: Problem with `JsonParser.nextFieldName(SerializableString)` for byte-backed parser

2.6.2 (14-Sep-2015)

#213: Parser is sometimes wrong when using CANONICALIZE_FIELD_NAMES
 (reported by ichernev@github)
#216: ArrayIndexOutOfBoundsException: 128 when repeatedly serializing to a byte array
 (reported by geekbeast@github)

2.6.1 (09-Aug-2015)

#207: `ArrayIndexOutOfBoundsException` in `ByteQuadsCanonicalizer`
 (reported by Florian S, fschopp@github)

2.6.0 (17-Jul-2015)

#137: Allow filtering content read via `JsonParser` by specifying `JsonPointer`;
  uses new class `com.fasterxml.jackson.core.filter.FilteringParserDelegate`
  (and related, `TokenFilter`)
#177: Add a check so `JsonGenerator.writeString()` won't work if `writeFieldName()` expected.
#182: Inconsistent TextBuffer#getTextBuffer behavior
 (contributed by Masaru H)
#185: Allow filtering content written via `JsonGenerator` by specifying `JsonPointer`;
  uses new class `com.fasterxml.jackson.core.filter.FilteringGeneratorDelegate`
  (and related, `TokenFilter`)
#188: `JsonParser.getValueAsString()` should return field name for `JsonToken.FIELD_NAME`, not `null`
#189: Add `JsonFactory.Feature.USE_THREAD_LOCAL_FOR_BUFFER_RECYCLING` (default: true), which may
  be disabled to prevent use of ThreadLocal-based buffer recyling.
 (suggested by soldierkam@github)
#195: Add `JsonGenerator.getOutputBuffered()` to find out amount of content buffered,
  not yet flushed.
 (requested by Ruediger M)
#196: Add support for `FormatFeature` extension, for format-specifc Enum-backed
  parser/generator options
- Minor improvement to construction of "default PrettyPrinter": now overridable by data format
  modules
- Implement a new yet more optimized symbol table for byte-backed parsers
- Add `JsonParser.Feature.IGNORE_UNDEFINED`, useful for data formats like protobuf
- Optimize writing of String names (remove intermediate copy; with JDK7 no speed benefit)

2.5.5 (07-Dec-2015)

#220: Problem with `JsonParser.nextFieldName(SerializableString)` for byte-backed parser
#221: Fixed ArrayIndexOutOfBounds exception for character-based `JsonGenerator`
 (reported by a-lerion@github)

2.5.4 (09-Jun-2015)

No changes.

2.5.3 (24-Apr-2015)

#191: Longest collision chain in symbol table now exceeds maximum -- suspect a DoS attack
 (reported by Paul D)

2.5.2 (29-Mar-2015)

#181: Failure parsing -Infinity on buffer boundary
 (reported by brharrington@github)
#187: Longest collision chain in symbol table exceeds maximum length routinely
  in non-malicious code
 (reported by mazzaferri@github)

2.5.1 (06-Feb-2015)

#178: Add `Lf2SpacesIndenter.withLinefeed` back to keep binary-compatibility with 2.4.x
 (reported by ansell@github)
- Minor fix to alignment of null bytes in the last 4 bytes of name, in case where name
  may cross the input boundary

2.5.0 (01-Jan-2015)

#148: BytesToNameCanonicalizer can mishandle leading null byte(s).
 (reported by rjmac@github)
#164: Add `JsonGenerator.Feature.IGNORE_UNKNOWN` (but support via individual
  data format modules)
#166: Allow to configure line endings and indentation
 (contributed by Aaron D)
#167: `JsonGenerator` not catching problem of writing field name twice in a row
#168: Add methods in `JsonStreamContext` for keeping track of "current value"
#169: Add `JsonPointer.head()`
 (contributed by Alex S, lordofthejars@github)
- Added `ResolvedType.getParameterSource()` to support better resolution
 of generic types.
- Added `JsonGenerator.writeRawValue(SerializableString)`
- Added `JsonParser.hasExpectedStartObjectToken()` convenience method
- Added `JsonParser.hasTokenId(id)` convenience method
- Added `JsonParser.nextFieldName()` (no args)

2.4.6 (23-Apr-2015)

#184: WRITE_NUMBERS_AS_STRINGS disables WRITE_BIGDECIMAL_AS_PLAIN
 (reported by Derek C)

2.4.5 (13-Jan-2015)

No changes since 2.4.4.

2.4.4 (24-Nov-2014)

#157: ArrayIndexOutOfBoundsException: 200 on numbers with more than 200 digits.
 (reported by Lars P, larsp@github)
#173: An exception is thrown for a valid JsonPointer expression
 (reported by Alex S)
#176: `JsonPointer` should not consider "00" to be valid index
 (reported by fge@gitub)
- Fix `JsonGenerator.setFeatureMask()` to better handle dynamic changes.

2.4.3 (02-Oct-2014)

#152: Exception for property names longer than 256k
 (reported by CrendKing@github)

2.4.2 (13-Aug-2014)

#145: NPE at BytesToNameCanonicalizer
 (reported by Shay B)
#146: Error while parsing negative floats at the end of the input buffer
 (reported by rjmac@github)

2.4.1 (16-Jun-2014)

#143: Flaw in `BufferRecycler.allocByteBuffer(int,int)` that results in
 performance regression

2.4.0 (29-May-2014)

#121: Increase size of low-level byte[]/char[] input/output buffers
 (from 4k->8k for bytes, 2k->4k for chars)
#127: Add `JsonGenerator.writeStartArray(int size)` for binary formats
#138: Add support for using `char[]` as input source; optimize handling
  of `String` input as well.
- Refactor `BufferRecycler` to eliminate helper enums

2.3.5 (13-Jan-2015)

#152: Exception for property names longer than 256k
#173: An exception is thrown for a valid JsonPointer expression
#176: `JsonPointer` should not consider "00" to be valid index

2.3.4 (17-Jul-2014)
2.3.3 (10-Apr-2014)

No changes since 2.3.2.

2.3.2 (01-Mar-2014)

#126: Revert some 1.6 back to make core lib work with Android 2.2 (FroYo)
 (contributed by Goncalo S)
#129: Missing delegation method, `JsonParserDelegate.isExpectedStartArrayToken()`
 (Pascal G)
#133: Prevent error on JsonPointer expressions for properties that have numeric
  ids above 32-bit range
 (reported by mrstlee@github)

2.3.1 (28-Dec-2013)

No functional changes.

2.3.0 (13-Nov-2013)

#8: Add methods in `JsonParser`/`JsonGenerator` for reading/writing Object Ids
#47: Support YAML-style comments with `JsonParser.Feature.ALLOW_YAML_COMMENTS`
#60: Add a feature (`JsonParser.Feature.STRICT_DUPLICATE_DETECTION`) to verify
  that input does not contain duplicate filed names
#77: Improve error reporting for unrecognized tokens
 (requested by cowwoc@github)
#85: Add `JsonGenerator.Feature.WRITE_BIGDECIMAL_AS_PLAIN`
#91: Add methods in `JsonGenerator` for writing native Type Ids
#92: Add methods in `JsonParser` for reading native Type Ids
#93: Add `getFeatureMask()`, `setFeatureMask()` in `JsonGenerator`/`JsonParser`
#94: Allow coercion of String value "null" (similar to handling of null token)
#96: Add `JsonFactory.requiresPropertyOrdering()` introspection method
#97: JsonGenerator's `JsonWriteContext` not maintained properly, loses
  current field name
 (reported by Sam R)
#98: Improve handling of failures for `BigDecimal`, for "NaN" (and infinity)
#102: Unquoted field names can not start with a digit
#103: Add `JsonFactory.canHandleBinaryNatively`, `JsonGenerator.canWriteBinaryNatively`
 to let databind module detect level of support for binary data.
#105: Parser parsers numbers eagerly; does not report error with missing space
#106: Add `JsonGenerator.Feature.STRICT_DUPLICATE_DETECTION` for preventing dup names
#110: Improve overridability of `JsonGeneratorDelegate`
 (suggested by qpliu@github)
#111: _currInputRowStart isn't initialized in UTF8StreamJsonParser() constructor
 (reported by dreamershl@github)
#115: JsonGenerator writeRawValue problem with surrogate UTF-8 characters
 (reported by Marcin Z)
#116: WriterBasedJsonGenerator produces truncated Unicode escape sequences
 (reported by Steve L-S)
- Improve `DefaultPrettyPrinter`, `Lf2SpacesIndenter` (from databind #276)
- Add `JsonGenerator.canOmitFields()` method to support discovery of
  positional formats, needed for handling of filtering for CSV
- Rewrite `InternCache` to use `ConcurrentHashMap`, to work more efficiently both
  for common case of few misses (no block on access), and slowest cases (lots of
  misses).
- Add `JsonPointer` implementation, to be used by tree model, streaming
- Make `UTF8StreamJsonParser` non-final, for potential sub-classing

2.2.3 (23-Aug-2013)

#78: ArrayIndexOutOfBoundsException for very long numbers (>500 digits)
 (reported by boothen@github)
#81: CharTypes.appendQuoted misencodes first 32 Unicode values as '\0000'
 (reported by githubaff0@github)
#84: Support for parsing 'Infinity' when feature ALLOW_NON_NUMERIC_NUMBERS is on
 (contributed by ebrevdo@github)
- Add `Base64Variant.decode()` convenience methods

2.2.2 (26-May-2013)

No changes since previous version.

2.2.1 (03-May-2013)

#72: JsonFactory.copy() was not copying settings properly
 (reported by Christian S (squiddle@github))
- Moved VERSION/LICENSE contained in jars under META-INF/, to resolve
  Android packaging (APK) issues

2.2.0 (22-Apr-2013)

Fixes:

#51: JsonLocation had non-serializable field, mark as transient

Improvements

#46, #49: Improve VersionUtil to generate PackageVersion, instead of
  reading VERSION.txt from jar -- improves startup perf on Android significantly
 (contributed by Ben G)
#59: Add more functionality in `TreeNode` interface, to allow some
 level of traversal over any and all Tree Model implementations
#69: Add support for writing `short` values in JsonGenerator

2.1.3 (19-Jan-2013)

* [JACKSON-884]: JsonStringEncoder.quoteAsStringValue() fails to encode 
  ctrl chars correctly.
* [Issue#48] Problems with spaces in URLs
 (reported by KlausBrunner)

2.1.2 (04-Dec-2012)

* [Issue#42] Problems with UTF32Reader
 (reported by James R [jroper@github])
* Added missing methods (like 'setPrettyPrinter()' in JsonGeneratorDelegate

2.1.1 (11-Nov-2012)

* [Issue#34] `JsonParser.nextFieldName()` fails on buffer boundary
 (reported by gsson@github)
* [Issue#38] `JsonParser.nextFieldName()` problems when handling
 names with trailing spaces
 (reported by matjazs@github)

2.1.0 (08-Oct-2012)

A new minor version for 2.x.

New features:

* [Issue#14]: add 'readBinaryValue(...)' method in JsonParser
* [Issue#16]: add 'writeBinary(InputStream, int)' method in JsonGenerator
  (and implement for JSON backend)
* [Issue#26]: Allow overriding "root value separator"
 (suggested by Henning S)

Improvements:

* [JACKSON-837]: Made JsonGenerator implement Flushable.
 (suggested by Matt G)
* [Issue#10]: add 'JsonProcessingException.getOriginalMessage()' for accessing
  message without location info
* [Issue#31]: make `JsonFactory` java.io.Serializable (via JDK)

Other:

* [Issue-25]: Add 'createParser' and 'createGenerator' (as eventual replacements
  for 'createJsonParser'/'createJsonGenerator') in 'JsonFactory'
* Try to improve locking aspects of symbol tables, by reducing scope of
  synchronized sections when creating, merging table contents.
* Added 'JsonFactory.copy()' method to support databinding's 'ObjectMapper.copy()'
* Added method 'requiresCustomCodec()' for JsonFactory and JsonParser
* Added 'JsonParser.getValueAsString()' method (to support flexible conversions)
* Added META-INF/services/com.fasterxml.jackson.core.JsonFactory SPI to register
  `JsonFactory` for even more automatic format discovery in future.

2.0.4 (26-Jun-2012)

Fixes:

* [Issue-6] PrettyPrinter, count wrong for end-object case
* 1.9.x fixes up to 1.9.8

2.0.3: skipped;	 only some modules use this version

2.0.2 (14-May-2012)

* 1.9.x fixes up to 1.9.7

2.0.1 (22-Apr-2012)

Fixes:

* [JACKSON-827] Fix incompatibilities with JDK 1.5 (2.0.0 accidentally
  required 1.6)
 (reported Pascal G)

2.0.0 (25-Mar-2012)

Fixes:

(all fixes up until 1.9.6)

Improvements

* [JACKSON-730]: Add checks to ensure that Features are applicable for
  instances (parsers, generators), or if not, throw IllegalArgumentException
* [JACKSON-742]: Add append-methods in SerializableString

New features:

* [JACKSON-782]: Add 'JsonParser.overrideCurrentName()', needed as a workaround
  for some exotic data binding cases (and/or formats)

[entries for versions 1.x and earlier not retained; refer to earlier releases)<|MERGE_RESOLUTION|>--- conflicted
+++ resolved
@@ -14,7 +14,6 @@
 === Releases ===
 ------------------------------------------------------------------------
 
-<<<<<<< HEAD
 2.14.0 (not yet released)
 
 #684: Add "JsonPointer#appendProperty" and "JsonPointer#appendIndex"
@@ -25,10 +24,7 @@
   floating-point values or not
  (contributed Doug R)
 
-2.13.2 (not yet released)
-=======
 2.13.2 (06-Mar-2022)
->>>>>>> fdf25c4b
 
 #732: Update Maven wrapper
  (contributed by Andrey S)
