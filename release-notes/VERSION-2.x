--- conflicted
+++ resolved
@@ -14,7 +14,6 @@
 === Releases ===
 ------------------------------------------------------------------------
 
-<<<<<<< HEAD
 2.11.0 (not yet released)
 
 #504: Add a String Array write method in the Streaming API
@@ -24,10 +23,7 @@
 #587: Add JsonGenerator#writeNumber(char[], int, int) method
  (contributed by Volkan Y)
 
-2.10.3 (not released yet)
-=======
 2.10.3 (03-Mar-2020)
->>>>>>> 0c26e7e2
 
 #592: DataFormatMatcher#getMatchedFormatName throws NPE when no match exists
  (reported by Scott L)
