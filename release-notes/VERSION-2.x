Project: jackson-core

Contains core streaming reader (`JsonParser`) and writer (`JsonGenerator`) abstractions,
factory for constructing readers/writers (JsonFactory), as well as a minimal set
of interfaces needed for streaming level to make callbacks and call-throughs,
via `ObjectCodec` and `TreeNode`.

Also includes implementation of this API for JSON.
Forms the base for other data formats as well, despite naming that suggests
JSON-specificity: naming is due to history, as Jackson started out as pure
JSON library.

------------------------------------------------------------------------
=== Releases ===
------------------------------------------------------------------------

<<<<<<< HEAD
2.13.0 (not yet released)

#664: Add `StreamWriteException` type to eventually replace `JsonGenerationException`
#671: Replace `getCurrentLocation()`/`getTokenLocation()` with
  `currentLocation()`/`currentTokenLocation()` in `JsonParser`
#673: Replace `JsonGenerator.writeObject()` (and related) with `writePOJO()`
#674: Replace `getCurrentValue()`/`setCurrentValue()` with
  `currentValue()`/`assignCurrentValue()` in `JsonParser`/`JsonGenerator
#677: Introduce O(n^1.5) BigDecimal parser implementation
 (contributed by Ferenc C)

=======
2.12.2 (03-Mar-2021)
>>>>>>> 685f44ef
2.12.1 (08-Jan-2021)

No changes since 2.12.0

2.12.0 (29-Nov-2020)

#500: Allow "optional-padding" for `Base64Variant`
 (contributed by Pavan K)
#573: More customizable TokenFilter inclusion (using `Tokenfilter.Inclusion`)
 (contributed by Jonathan H)
#618: Publish Gradle Module Metadata
 (contributed by Jendrik J)
#619: Add `StreamReadCapability` for further format-based/format-agnostic
  handling improvements
#627: Add `JsonParser.isExpectedNumberIntToken()` convenience method
#630: Add `StreamWriteCapability` for further format-based/format-agnostic
  handling improvements
#631: Add `JsonParser.getNumberValueExact()` to allow precision-retaining buffering
#639: Limit initial allocated block size by `ByteArrayBuilder` to max block size
#640: Add `JacksonException` as parent class of `JsonProcessingException`
#653: Make `JsonWriteContext.reset()` and `JsonReadContext.reset()` methods public
- Deprecate `JsonParser.getCurrentTokenId()` (use `#currentTokenId()` instead)
- Full "LICENSE" included in jar for easier access by compliancy tools

2.11.4 (12-Dec-2020)

#647: Fix NPE in `writeNumber(String)` method of `UTF8JsonGenerator`,
  `WriterBasedJsonGenerator`
 (contributed by Pavel K)

2.11.3 (02-Oct-2020)
2.11.2 (02-Aug-2020)
2.11.1 (25-Jun-2020)

No changes since 2.11.0

2.11.0 (26-Apr-2020)

#504: Add a String Array write method in the Streaming API
 (requested by Michel F, impl contributed by Oleksandr P)
#565: Synchronize variants of `JsonGenerator#writeNumberField` with `JsonGenerator#writeNumber`
 (contributed by valery1707@github)
#587: Add JsonGenerator#writeNumber(char[], int, int) method
 (contributed by Volkan Y)
#606: Do not clear aggregated contents of `TextBuffer` when `releaseBuffers()` called
#609: `FilteringGeneratorDelegate` does not handle `writeString(Reader, int)`
 (reported by Volkan Y)
#611: Optionally allow leading decimal in float tokens
 (contributed by James A)

2.10.5 (21-Jul-2020)

#616: Parsing JSON with `ALLOW_MISSING_VALUE` enabled results in endless stream
  of `VALUE_NULL` tokens
 (reported by Justin L)

2.10.4 (03-May-2020)

#605: Handle case when system property access is restricted
 (reported by rhernandez35@github)

2.10.3 (03-Mar-2020)

#592: DataFormatMatcher#getMatchedFormatName throws NPE when no match exists
 (reported by Scott L)
#603: 'JsonParser.getCurrentLocation()` byte/char offset update incorrectly for big payloads
 (reported, fix contributed by Fabien R)

2.10.2 (05-Jan-2020)

#580: FilteringGeneratorDelegate writeRawValue delegate to `writeRaw()`
  instead of `writeRawValue()`
 (reported by Arnaud R)
#582: `FilteringGeneratorDelegate` bug when filtering arrays (in 2.10.1)
 (reported by alarribeau@github)

2.10.1 (09-Nov-2019)

#455: Jackson reports wrong locations for JsonEOFException
 (reported by wastevenson@github, fix contributed by Todd O'B
#567: Add `uses` for `ObjectCodec` in module-info
 (reported by Marc M)
#578: Array index out of bounds in hex lookup
 (reported by Emily S)

2.10.0 (26-Sep-2019)

#433: Add Builder pattern for creating configured Stream factories
#464: Add "maximum unescaped char" configuration option for `JsonFactory` via builder
#467: Create `JsonReadFeature` to move JSON-specific `JsonParser.Feature`s to
#479: Improve thread-safety of buffer recycling
#480: `SerializableString` value can not directly render to Writer
 (requested by Philippe M)
#481: Create `JsonWriteFeature` to move JSON-specific `JsonGenerator.Feature`s to
#484: Implement `UTF8JsonGenerator.writeRawValue(SerializableString)` (and
  `writeRaw(..)`) more efficiently
#495: Create `StreamReadFeature` to move non-json specific `JsonParser.Feature`s to
#496: Create `StreamWriteFeature` to take over non-json-specific `JsonGenerator.Feature`s
#502: Make `DefaultPrettyPrinter.createInstance()` to fail for sub-classes
#506: Add missing type parameter for `TypeReference` in `ObjectCodec`
#508: Add new exception type `InputCoercionException` to be used for failed coercions
  like overflow for `int`
#517: Add `JsonGenerator.writeStartObject(Object, int)` (needed by CBOR, maybe Avro)
#527: Add simple module-info for JDK9+, using Moditect
#533: UTF-8 BOM not accounted for in JsonLocation.getByteOffset()
 (contributed by Fabien R)
#539: Reduce max size of recycled byte[]/char[] blocks by `TextBuffer`, `ByteArrayBuilder`
#547: `CharsToNameCanonicalizer`: Internal error on `SymbolTable.rehash()` with high
  number of hash collisions
 (reported by Alex R)
#548: ByteQuadsCanonicalizer: ArrayIndexOutOfBoundsException in addName
 (reported by Alex R)
#549: Add configurability of "quote character" for JSON factory
#561: Misleading exception for unquoted String parsing
#563: Async parser does not keep track of Array context properly
 (reported by Doug R)
- Rewrite `JsonGenerator.copyCurrentStructure()` to remove recursion)
- Add `missingNode()`, `nullNode()` in `TreeCodec`
- Add `JsonParserDelegate.delegate()` methods

2.9.10 (21-Sep-2019)

#540: UTF8StreamJsonParser: fix byte to int conversion for malformed escapes
 (reported by Alex R and Sam S)
#556: 'IndexOutOfBoundsException' in UTF8JsonGenerator.writeString(Reader, len)
  when using a negative length
 (reported by jacob-alan-ward@github)

2.9.9 (16-May-2019)

#516: _inputPtr off-by-one in UTF8StreamJsonParser._parseNumber2()
 (reported by Henrik G)
#531: Non-blocking parser reports incorrect locations when fed with non-zero offset
 (reported by David N)

2.9.8 (15-Dec-2018)

#488: Fail earlier on coercions from "too big" `BigInteger` into
  fixed-size types (`int`, `long`, `short`)
#510: Fix ArrayIndexOutofBoundsException found by LGTM.com
 (reported by Alexander E-T)
- Improve exception message for missing Base64 padding (see databind#2183)

2.9.7 (19-Sep-2018)

#476: Problem with `BufferRecycler` via async parser (or when sharing parser
 across threads)
#477: Exception while decoding Base64 value with escaped `=` character
#488: Fail earlier on coercions from "too big" `BigInteger` into
  fixed-size types (`int`, `long`, `short`)

2.9.6 (12-Jun-2018)

#400: Add mechanism for forcing `BufferRecycler` released (to call on shutdown)
 (contributed by Jeroen B)
#460: Failing to link `ObjectCodec` with `JsonFactory` copy constructor
#463: Ensure that `skipChildren()` of non-blocking `JsonParser` will throw
   exception if not enough input
  (requested by Doug R)

2.9.5 (26-Mar-2018)

No changes since 2.9.4

2.9.4 (24-Jan-2018)

#414: Base64 MIME variant does not ignore white space chars as per RFC2045
 (reported by tmoschou@github)
#437: `ArrayIndexOutOfBoundsException` in `UTF8StreamJsonParser`
 (reported by Igor A)

2.9.3 (09-Dec-2017)

#419: `ArrayIndexOutOfBoundsException` from `UTF32Reader.read()` on invalid input

2.9.2 (13-Oct-2017)

- New parent pom (`jackson-base`)

2.9.1 (07-Sep-2017)

#397: Add `Automatic-Module-Name` ("com.fasterxml.jackson.core") for JDK 9 module system

2.9.0 (30-Jul-2017))

#17: Add 'JsonGenerator.writeString(Reader r, int charLength)'
 (constributed by Logan W)
#57: Add support for non-blocking ("async") JSON parsing
#208: Make use of `_matchCount` in `FilteringParserDelegate`
 (contributed by Rafal F)
#242: Add new write methods in `JsonGenerator` for writing type id containers
#304: Optimize `NumberOutput.outputLong()` method
#306: Add new method in `JsonStreamContext` to construct `JsonPointer`
#312: Add `JsonProcessingException.clearLocation()` to allow clearing
  possibly security-sensitive information
 (contributed by Alex Y)
#314: Add a method in `JsonParser` to allow checking for "NaN" values
#323: Add `JsonParser.ALLOW_TRAILING_COMMA` to work for Arrays and Objects
 (contributed by Brad H)
#325: `DataInput` backed parser should handle `EOFException` at end of doc
 (reported by Brad H)
#330: `FilteringParserDelegate` seems to miss last closing `END_OBJECT`
 (contributed by Rafal F)
#340: Making `WriterBasedJsonGenerator` non-final
 (requested by rfoltyns@github)
#356: Improve indication of "source reference" in `JsonLocation` wrt `byte[]`,`char[]`
#372: JsonParserSequence#skipChildren() throws exception when current delegate is
  TokenBuffer.Parser with "incomplete" JSON
 (contributed by Michael S)
#374: Minimal and DefaultPrettyPrinter with configurable separators 
 (contributed by Rafal F)

2.8.11 (23-Dec-2017)

#418: ArrayIndexOutOfBoundsException from UTF32Reader.read on invalid input
 (reported, contributed fix for by pfitzsimons-r7@github)

2.8.10 (24-Aug-2017)

No changes since 2.8.9

2.8.9 (12-Jun-2017)

#382: ArrayIndexOutOfBoundsException from UTF32Reader.read on invalid input
 (reported by Wil S)

2.8.8 (05-Apr-2017)

#359: FilteringGeneratorDelegate does not override writeStartObject(Object forValue)
 (contributed by Arnaud R)
#362: Use correct length variable for UTF-8 surrogate writing

2.8.7 (21-Feb-2017)

#349: CharsToNameCanonicalizer performance bottleneck 
 (reported by Nuno D, nmldiegues@github)
#351: `java.lang.NegativeArraySizeException` at `ByteArrayBuilder.toByteArray()`
#354: Buffer size dependency in UTF8JsonGenerator writeRaw
 (reported by Chistopher C)

2.8.6 (12-Jan-2017)

#322: Trim tokens in error messages to 256 byte to prevent attacks
 (contributed by Alessio S)
#335: Missing exception for invalid last character of base64 string to decode
 using `Base64Variant.decode()`

2.8.5 (14-Nov-2016)
2.8.4 (14-Oct-2016)

No changes since 2.8.3

2.8.3 (17-Sep-2016)

#318: Add support for writing `byte[]` via `JsonGenerator.writeEmbeddedObject()`

2.8.2 (30-Aug-2016)
2.8.1 (20-Jul-2016)

No changes since 2.8.0

2.8.0 (04-Jul-2016)

#86: Allow inclusion of request body for `JsonParseException`
 (contributed by LokeshN)
#117: Add `JsonParser.Feature.ALLOW_MISSING_VALUES` to support for missing values
 (contributed by LokeshN)
#136: Add `JsonpCharacterEscapes` for easier handling of potential problems
 with JSONP and rare but technically allowed \u2028 and \u2029 linefeed characters
#253: Add `JsonGenerator. writeEmbeddedObject()` to allow writes of opaque native types
 (suggested by Gregoire C)
#255: Relax ownership checks for buffers not to require increase in size
#257: Add `writeStartObject(Object pojo)` to streamline assignment of current value
#265: `JsonStringEncoder` should allow passing `CharSequence`
 (contributed by Mikael S)
#276: Add support for serializing using `java.io.DataOutput`
#277: Add new scalar-array write methods for `int`/`long`/`double` cases
#279: Support `DataInput` for parsing
#280: Add `JsonParser.finishToken()` to force full, non-lazy reading of current token
#281: Add `JsonEOFException` as sub-class of `JsonParseException`
#282: Fail to report error for trying to write field name outside Object (root level)
#285: Add `JsonParser.getText(Writer)`
 (contributed by LokesN)
#290: Add `JsonGenerator.canWriteFormattedNumbers()` for introspection
#294: Add `JsonGenerator.writeFieldId(long)` method to support binary formats
 with non-String keys
#296: `JsonParserSequence` skips a token on a switched Parser
 (reported by Kevin G)
- Add `JsonParser.currentToken()` and `JsonParser.currentTokenId()` as replacements
  for `getCurrentToken()` and `getCurrentTokenId()`, respectively. Existing methods
  will likely be deprecated in 2.9.

2.7.9.3:

#1872: NullPointerException in SubTypeValidator.validateSubType when
  validating Spring interface
#1931: Two more c3p0 gadgets to exploit default typing issue

2.7.9.2 (20-Dec-2017)

#1607: `@JsonIdentityReference` not used when setup on class only
#1628: Don't print to error stream about failure to load JDK 7 types
#1680: Blacklist couple more types for deserialization
#1737: Block more JDK types from polymorphic deserialization
#1855: Blacklist for more serialization gadgets (dbcp/tomcat, spring)

2.7.9.1 (18-Apr-2017)

#1599: Jackson Deserializer security vulnerability

2.7.9 (04-Feb-2017)

No changes since 2.7.8

2.7.8 (26-Sep-2016)

#317: ArrayIndexOutOfBoundsException: 200 on floating point number with exactly
  200-length decimal part
 (reported by Allar H)

2.7.7 (27-Aug-2016)

#307: JsonGenerationException: Split surrogate on writeRaw() input thrown for
  input of a certain size
 (reported by Mike N)
#315: `OutOfMemoryError` when writing BigDecimal
 (reported by gmethwin@github)

2.7.6 (23-Jul-2016)

- Clean up of FindBugs reported possible issues.

2.7.5 (11-Jun-2016)
 
#280: FilteringGeneratorDelegate.writeUTF8String() should delegate to writeUTF8String()
 (reported by Tanguy L)

2.7.4 (29-Apr-2016)

#209: Make use of `_allowMultipleMatches` in `FilteringParserDelegate`
 (contributed by Lokesh N)
- Make `processor` transient in `JsonParseException`, `JsonGenerationException`
  to keep both Serializable

2.7.3 (16-Mar-2016)

No changes since 2.7.2.

2.7.2 (26-Feb-2016)

#246: Fix UTF8JsonGenerator to allow QUOTE_FIELD_NAMES to be toggled
 (suggested by philipa@github)

2.7.1 (02-Feb-2016)

No changes since 2.7.0.

2.7.0 (10-Jun-2016)

#37: JsonParser.getTokenLocation() doesn't update after field names
 (reported by Michael L)
#198: Add back-references to `JsonParser` / `JsonGenerator` for low-level parsing issues
 (via `JsonParseException`, `JsonGenerationException`)
#211: Typo of function name com.fasterxml.jackson.core.Version.isUknownVersion()
 (reported by timray@github)
#229: Array element and field token spans include previous comma.
- Implemented `ReaderBasedJsonParser.nextFieldName(SerializableString)`
  (to improved Afterburner performance over String/char[] sources)

2.6.6 (05-Apr-2016)

#248: VersionUtil.versionFor() unexpectedly return null instead of Version.unknownVersion()
 (reported by sammyhk@github)

2.6.5 (19-Jan-2016)
2.6.4 (07-Dec-2015)

No changes since 2.6.3.

2.6.3 (12-Oct-2015)

#220: Problem with `JsonParser.nextFieldName(SerializableString)` for byte-backed parser

2.6.2 (14-Sep-2015)

#213: Parser is sometimes wrong when using CANONICALIZE_FIELD_NAMES
 (reported by ichernev@github)
#216: ArrayIndexOutOfBoundsException: 128 when repeatedly serializing to a byte array
 (reported by geekbeast@github)

2.6.1 (09-Aug-2015)

#207: `ArrayIndexOutOfBoundsException` in `ByteQuadsCanonicalizer`
 (reported by Florian S, fschopp@github)

2.6.0 (17-Jul-2015)

#137: Allow filtering content read via `JsonParser` by specifying `JsonPointer`;
  uses new class `com.fasterxml.jackson.core.filter.FilteringParserDelegate`
  (and related, `TokenFilter`)
#177: Add a check so `JsonGenerator.writeString()` won't work if `writeFieldName()` expected.
#182: Inconsistent TextBuffer#getTextBuffer behavior
 (contributed by Masaru H)
#185: Allow filtering content written via `JsonGenerator` by specifying `JsonPointer`;
  uses new class `com.fasterxml.jackson.core.filter.FilteringGeneratorDelegate`
  (and related, `TokenFilter`)
#188: `JsonParser.getValueAsString()` should return field name for `JsonToken.FIELD_NAME`, not `null`
#189: Add `JsonFactory.Feature.USE_THREAD_LOCAL_FOR_BUFFER_RECYCLING` (default: true), which may
  be disabled to prevent use of ThreadLocal-based buffer recyling.
 (suggested by soldierkam@github)
#195: Add `JsonGenerator.getOutputBuffered()` to find out amount of content buffered,
  not yet flushed.
 (requested by Ruediger M)
#196: Add support for `FormatFeature` extension, for format-specifc Enum-backed
  parser/generator options
- Minor improvement to construction of "default PrettyPrinter": now overridable by data format
  modules
- Implement a new yet more optimized symbol table for byte-backed parsers
- Add `JsonParser.Feature.IGNORE_UNDEFINED`, useful for data formats like protobuf
- Optimize writing of String names (remove intermediate copy; with JDK7 no speed benefit)

2.5.5 (07-Dec-2015)

#220: Problem with `JsonParser.nextFieldName(SerializableString)` for byte-backed parser
#221: Fixed ArrayIndexOutOfBounds exception for character-based `JsonGenerator`
 (reported by a-lerion@github)

2.5.4 (09-Jun-2015)

No changes.

2.5.3 (24-Apr-2015)

#191: Longest collision chain in symbol table now exceeds maximum -- suspect a DoS attack
 (reported by Paul D)

2.5.2 (29-Mar-2015)

#181: Failure parsing -Infinity on buffer boundary
 (reported by brharrington@github)
#187: Longest collision chain in symbol table exceeds maximum length routinely
  in non-malicious code
 (reported by mazzaferri@github)

2.5.1 (06-Feb-2015)

#178: Add `Lf2SpacesIndenter.withLinefeed` back to keep binary-compatibility with 2.4.x
 (reported by ansell@github)
- Minor fix to alignment of null bytes in the last 4 bytes of name, in case where name
  may cross the input boundary

2.5.0 (01-Jan-2015)

#148: BytesToNameCanonicalizer can mishandle leading null byte(s).
 (reported by rjmac@github)
#164: Add `JsonGenerator.Feature.IGNORE_UNKNOWN` (but support via individual
  data format modules)
#166: Allow to configure line endings and indentation
 (contributed by Aaron D)
#167: `JsonGenerator` not catching problem of writing field name twice in a row
#168: Add methods in `JsonStreamContext` for keeping track of "current value"
#169: Add `JsonPointer.head()`
 (contributed by Alex S, lordofthejars@github)
- Added `ResolvedType.getParameterSource()` to support better resolution
 of generic types.
- Added `JsonGenerator.writeRawValue(SerializableString)`
- Added `JsonParser.hasExpectedStartObjectToken()` convenience method
- Added `JsonParser.hasTokenId(id)` convenience method
- Added `JsonParser.nextFieldName()` (no args)

2.4.6 (23-Apr-2015)

#184: WRITE_NUMBERS_AS_STRINGS disables WRITE_BIGDECIMAL_AS_PLAIN
 (reported by Derek C)

2.4.5 (13-Jan-2015)

No changes since 2.4.4.

2.4.4 (24-Nov-2014)

#157: ArrayIndexOutOfBoundsException: 200 on numbers with more than 200 digits.
 (reported by Lars P, larsp@github)
#173: An exception is thrown for a valid JsonPointer expression
 (reported by Alex S)
#176: `JsonPointer` should not consider "00" to be valid index
 (reported by fge@gitub)
- Fix `JsonGenerator.setFeatureMask()` to better handle dynamic changes.

2.4.3 (02-Oct-2014)

#152: Exception for property names longer than 256k
 (reported by CrendKing@github)

2.4.2 (13-Aug-2014)

#145: NPE at BytesToNameCanonicalizer
 (reported by Shay B)
#146: Error while parsing negative floats at the end of the input buffer
 (reported by rjmac@github)

2.4.1 (16-Jun-2014)

#143: Flaw in `BufferRecycler.allocByteBuffer(int,int)` that results in
 performance regression

2.4.0 (29-May-2014)

#121: Increase size of low-level byte[]/char[] input/output buffers
 (from 4k->8k for bytes, 2k->4k for chars)
#127: Add `JsonGenerator.writeStartArray(int size)` for binary formats
#138: Add support for using `char[]` as input source; optimize handling
  of `String` input as well.
- Refactor `BufferRecycler` to eliminate helper enums

2.3.5 (13-Jan-2015)

#152: Exception for property names longer than 256k
#173: An exception is thrown for a valid JsonPointer expression
#176: `JsonPointer` should not consider "00" to be valid index

2.3.4 (17-Jul-2014)
2.3.3 (10-Apr-2014)

No changes since 2.3.2.

2.3.2 (01-Mar-2014)

#126: Revert some 1.6 back to make core lib work with Android 2.2 (FroYo)
 (contributed by Goncalo S)
#129: Missing delegation method, `JsonParserDelegate.isExpectedStartArrayToken()`
 (Pascal G)
#133: Prevent error on JsonPointer expressions for properties that have numeric
  ids above 32-bit range
 (reported by mrstlee@github)

2.3.1 (28-Dec-2013)

No functional changes.

2.3.0 (13-Nov-2013)

#8: Add methods in `JsonParser`/`JsonGenerator` for reading/writing Object Ids
#47: Support YAML-style comments with `JsonParser.Feature.ALLOW_YAML_COMMENTS`
#60: Add a feature (`JsonParser.Feature.STRICT_DUPLICATE_DETECTION`) to verify
  that input does not contain duplicate filed names
#77: Improve error reporting for unrecognized tokens
 (requested by cowwoc@github)
#85: Add `JsonGenerator.Feature.WRITE_BIGDECIMAL_AS_PLAIN`
#91: Add methods in `JsonGenerator` for writing native Type Ids
#92: Add methods in `JsonParser` for reading native Type Ids
#93: Add `getFeatureMask()`, `setFeatureMask()` in `JsonGenerator`/`JsonParser`
#94: Allow coercion of String value "null" (similar to handling of null token)
#96: Add `JsonFactory.requiresPropertyOrdering()` introspection method
#97: JsonGenerator's `JsonWriteContext` not maintained properly, loses
  current field name
 (reported by Sam R)
#98: Improve handling of failures for `BigDecimal`, for "NaN" (and infinity)
#102: Unquoted field names can not start with a digit
#103: Add `JsonFactory.canHandleBinaryNatively`, `JsonGenerator.canWriteBinaryNatively`
 to let databind module detect level of support for binary data.
#105: Parser parsers numbers eagerly; does not report error with missing space
#106: Add `JsonGenerator.Feature.STRICT_DUPLICATE_DETECTION` for preventing dup names
#110: Improve overridability of `JsonGeneratorDelegate`
 (suggested by qpliu@github)
#111: _currInputRowStart isn't initialized in UTF8StreamJsonParser() constructor
 (reported by dreamershl@github)
#115: JsonGenerator writeRawValue problem with surrogate UTF-8 characters
 (reported by Marcin Z)
#116: WriterBasedJsonGenerator produces truncated Unicode escape sequences
 (reported by Steve L-S)
- Improve `DefaultPrettyPrinter`, `Lf2SpacesIndenter` (from databind #276)
- Add `JsonGenerator.canOmitFields()` method to support discovery of
  positional formats, needed for handling of filtering for CSV
- Rewrite `InternCache` to use `ConcurrentHashMap`, to work more efficiently both
  for common case of few misses (no block on access), and slowest cases (lots of
  misses).
- Add `JsonPointer` implementation, to be used by tree model, streaming
- Make `UTF8StreamJsonParser` non-final, for potential sub-classing

2.2.3 (23-Aug-2013)

#78: ArrayIndexOutOfBoundsException for very long numbers (>500 digits)
 (reported by boothen@github)
#81: CharTypes.appendQuoted misencodes first 32 Unicode values as '\0000'
 (reported by githubaff0@github)
#84: Support for parsing 'Infinity' when feature ALLOW_NON_NUMERIC_NUMBERS is on
 (contributed by ebrevdo@github)
- Add `Base64Variant.decode()` convenience methods

2.2.2 (26-May-2013)

No changes since previous version.

2.2.1 (03-May-2013)

#72: JsonFactory.copy() was not copying settings properly
 (reported by Christian S (squiddle@github))
- Moved VERSION/LICENSE contained in jars under META-INF/, to resolve
  Android packaging (APK) issues

2.2.0 (22-Apr-2013)

Fixes:

#51: JsonLocation had non-serializable field, mark as transient

Improvements

#46, #49: Improve VersionUtil to generate PackageVersion, instead of
  reading VERSION.txt from jar -- improves startup perf on Android significantly
 (contributed by Ben G)
#59: Add more functionality in `TreeNode` interface, to allow some
 level of traversal over any and all Tree Model implementations
#69: Add support for writing `short` values in JsonGenerator

2.1.3 (19-Jan-2013)

* [JACKSON-884]: JsonStringEncoder.quoteAsStringValue() fails to encode 
  ctrl chars correctly.
* [Issue#48] Problems with spaces in URLs
 (reported by KlausBrunner)

2.1.2 (04-Dec-2012)

* [Issue#42] Problems with UTF32Reader
 (reported by James R [jroper@github])
* Added missing methods (like 'setPrettyPrinter()' in JsonGeneratorDelegate

2.1.1 (11-Nov-2012)

* [Issue#34] `JsonParser.nextFieldName()` fails on buffer boundary
 (reported by gsson@github)
* [Issue#38] `JsonParser.nextFieldName()` problems when handling
 names with trailing spaces
 (reported by matjazs@github)

2.1.0 (08-Oct-2012)

A new minor version for 2.x.

New features:

* [Issue#14]: add 'readBinaryValue(...)' method in JsonParser
* [Issue#16]: add 'writeBinary(InputStream, int)' method in JsonGenerator
  (and implement for JSON backend)
* [Issue#26]: Allow overriding "root value separator"
 (suggested by Henning S)

Improvements:

* [JACKSON-837]: Made JsonGenerator implement Flushable.
 (suggested by Matt G)
* [Issue#10]: add 'JsonProcessingException.getOriginalMessage()' for accessing
  message without location info
* [Issue#31]: make `JsonFactory` java.io.Serializable (via JDK)

Other:

* [Issue-25]: Add 'createParser' and 'createGenerator' (as eventual replacements
  for 'createJsonParser'/'createJsonGenerator') in 'JsonFactory'
* Try to improve locking aspects of symbol tables, by reducing scope of
  synchronized sections when creating, merging table contents.
* Added 'JsonFactory.copy()' method to support databinding's 'ObjectMapper.copy()'
* Added method 'requiresCustomCodec()' for JsonFactory and JsonParser
* Added 'JsonParser.getValueAsString()' method (to support flexible conversions)
* Added META-INF/services/com.fasterxml.jackson.core.JsonFactory SPI to register
  `JsonFactory` for even more automatic format discovery in future.

2.0.4 (26-Jun-2012)

Fixes:

* [Issue-6] PrettyPrinter, count wrong for end-object case
* 1.9.x fixes up to 1.9.8

2.0.3: skipped;	 only some modules use this version

2.0.2 (14-May-2012)

* 1.9.x fixes up to 1.9.7

2.0.1 (22-Apr-2012)

Fixes:

* [JACKSON-827] Fix incompatibilities with JDK 1.5 (2.0.0 accidentally
  required 1.6)
 (reported Pascal G)

2.0.0 (25-Mar-2012)

Fixes:

(all fixes up until 1.9.6)

Improvements

* [JACKSON-730]: Add checks to ensure that Features are applicable for
  instances (parsers, generators), or if not, throw IllegalArgumentException
* [JACKSON-742]: Add append-methods in SerializableString

New features:

* [JACKSON-782]: Add 'JsonParser.overrideCurrentName()', needed as a workaround
  for some exotic data binding cases (and/or formats)

[entries for versions 1.x and earlier not retained; refer to earlier releases)<|MERGE_RESOLUTION|>--- conflicted
+++ resolved
@@ -14,7 +14,6 @@
 === Releases ===
 ------------------------------------------------------------------------
 
-<<<<<<< HEAD
 2.13.0 (not yet released)
 
 #664: Add `StreamWriteException` type to eventually replace `JsonGenerationException`
@@ -26,9 +25,7 @@
 #677: Introduce O(n^1.5) BigDecimal parser implementation
  (contributed by Ferenc C)
 
-=======
 2.12.2 (03-Mar-2021)
->>>>>>> 685f44ef
 2.12.1 (08-Jan-2021)
 
 No changes since 2.12.0
