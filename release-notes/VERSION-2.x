--- conflicted
+++ resolved
@@ -14,7 +14,6 @@
 === Releases ===
 ------------------------------------------------------------------------
 
-<<<<<<< HEAD
 2.13.0 (not yet released)
 
 #652: Misleading exception for input source when processing byte buffer
@@ -36,10 +35,7 @@
 #694: Improve exception/JsonLocation handling for binary content: don't
   show content, include byte offset
 
-2.12.3 (not yet released)
-=======
 2.12.3 (12-Apr-2021)
->>>>>>> 6fb05c88
 2.12.2 (03-Mar-2021)
 2.12.1 (08-Jan-2021)
 
