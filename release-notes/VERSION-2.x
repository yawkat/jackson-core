--- conflicted
+++ resolved
@@ -14,7 +14,6 @@
 === Releases ===
 ------------------------------------------------------------------------
 
-<<<<<<< HEAD
 2.12.0 (not yet released)
 
 #618: Publish Gradle Module Metadata
@@ -22,11 +21,10 @@
 #619: Add `StreamReadCapability` for further format-based/format-agnostic
   handling improvements
 - Deprecate `JsonParser.getCurrentTokenId()` (use `#currentTokenId()` instead)
-=======
-2.11.0 (25-Jun-2020)
+
+2.11.1 (25-Jun-2020)
 
 No changes since 2.11.0
->>>>>>> c599d1a1
 
 2.11.0 (26-Apr-2020)
 
