--- conflicted
+++ resolved
@@ -14,7 +14,6 @@
 === Releases ===
 ------------------------------------------------------------------------
 
-<<<<<<< HEAD
 2.10.0.pr3 (16-Sep-2019)
 
 #479: Improve thread-safety of buffer recycling
@@ -56,10 +55,7 @@
 #548: ByteQuadsCanonicalizer: ArrayIndexOutOfBoundsException in addName
  (reported by Alex R)
 
-2.9.10 (not yet released)
-=======
 2.9.10 (21-Sep-2019)
->>>>>>> 4899c285
 
 #540: UTF8StreamJsonParser: fix byte to int conversion for malformed escapes
  (reported by Alex R and Sam S)
