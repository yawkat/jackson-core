Project: jackson-core

Contains core streaming reader (`JsonParser`) and writer (`JsonGenerator`) abstractions,
factory for constructing readers/writers (JsonFactory), as well as a minimal set
of interfaces needed for streaming level to make callbacks and call-throughs,
via `ObjectCodec` and `TreeNode`.

Also includes implementation of this API for JSON.
Forms the base for other data formats as well, despite naming that suggests
JSON-specificity: naming is due to history, as Jackson started out as pure
JSON library.

------------------------------------------------------------------------
=== Releases ===
------------------------------------------------------------------------

<<<<<<< HEAD
2.10.0 (not yet released)

#467: Create `JsonReadFeature` to move JSON-specific `JsonParser.Feature`s to
#480: `SerializableString` value can not directly render to Writer
 (requested by Philippe M)
#484: Implement `UTF8JsonGenerator.writeRawValue(SerializableString)` (and
  `writeRaw(..)`) more efficiently

2.9.7 (not yet released)
=======
2.9.7 (19-Sep-2018)
>>>>>>> b6c54cf0

#476: Problem with `BufferRecycler` via async parser (or when sharing parser
 across threads)
#477: Exception while decoding Base64 value with escaped `=` character

2.9.6 (12-Jun-2018)

#400: Add mechanism for forcing `BufferRecycler` released (to call on shutdown)
 (contributed by Jeroen B)
#460: Failing to link `ObjectCodec` with `JsonFactory` copy constructor
#463: Ensure that `skipChildren()` of non-blocking `JsonParser` will throw
   exception if not enough input
  (requested by Doug R)

2.9.5 (26-Mar-2018)

No changes since 2.9.4

2.9.4 (24-Jan-2018)

#414: Base64 MIME variant does not ignore white space chars as per RFC2045
 (reported by tmoschou@github)
#437: `ArrayIndexOutOfBoundsException` in `UTF8StreamJsonParser`
 (reported by Igor A)

2.9.3 (09-Dec-2017)

#419: `ArrayIndexOutOfBoundsException` from `UTF32Reader.read()` on invalid input

2.9.2 (13-Oct-2017)

- New parent pom (`jackson-base`)

2.9.1 (07-Sep-2017)

#397: Add `Automatic-Module-Name` ("com.fasterxml.jackson.core") for JDK 9 module system

2.9.0 (30-Jul-2017))

#17: Add 'JsonGenerator.writeString(Reader r, int charLength)'
 (constributed by Logan W)
#57: Add support for non-blocking ("async") JSON parsing
#208: Make use of `_matchCount` in `FilteringParserDelegate`
 (contributed by Rafal F)
#242: Add new write methods in `JsonGenerator` for writing type id containers
#304: Optimize `NumberOutput.outputLong()` method
#306: Add new method in `JsonStreamContext` to construct `JsonPointer`
#312: Add `JsonProcessingException.clearLocation()` to allow clearing
  possibly security-sensitive information
 (contributed by Alex Y)
#314: Add a method in `JsonParser` to allow checking for "NaN" values
#323: Add `JsonParser.ALLOW_TRAILING_COMMA` to work for Arrays and Objects
 (contributed by Brad H)
#325: `DataInput` backed parser should handle `EOFException` at end of doc
 (reported by Brad H)
#330: `FilteringParserDelegate` seems to miss last closing `END_OBJECT`
 (contributed by Rafal F)
#340: Making `WriterBasedJsonGenerator` non-final
 (requested by rfoltyns@github)
#356: Improve indication of "source reference" in `JsonLocation` wrt `byte[]`,`char[]`
#372: JsonParserSequence#skipChildren() throws exception when current delegate is
  TokenBuffer.Parser with "incomplete" JSON
 (contributed by Michael S)
#374: Minimal and DefaultPrettyPrinter with configurable separators 
 (contributed by Rafal F)

2.8.11 (23-Dec-2017)

#418: ArrayIndexOutOfBoundsException from UTF32Reader.read on invalid input
 (reported, contributed fix for by pfitzsimons-r7@github)

2.8.10 (24-Aug-2017)

No changes since 2.8.9

2.8.9 (12-Jun-2017)

#382: ArrayIndexOutOfBoundsException from UTF32Reader.read on invalid input
 (reported by Wil S)

2.8.8 (05-Apr-2017)

#359: FilteringGeneratorDelegate does not override writeStartObject(Object forValue)
 (contributed by Arnaud R)
#362: Use correct length variable for UTF-8 surrogate writing

2.8.7 (21-Feb-2017)

#349: CharsToNameCanonicalizer performance bottleneck 
 (reported by Nuno D, nmldiegues@github)
#351: `java.lang.NegativeArraySizeException` at `ByteArrayBuilder.toByteArray()`
#354: Buffer size dependency in UTF8JsonGenerator writeRaw
 (reported by Chistopher C)

2.8.6 (12-Jan-2017)

#322: Trim tokens in error messages to 256 byte to prevent attacks
 (contributed by Alessio S)
#335: Missing exception for invalid last character of base64 string to decode
 using `Base64Variant.decode()`

2.8.5 (14-Nov-2016)
2.8.4 (14-Oct-2016)

No changes since 2.8.3

2.8.3 (17-Sep-2016)

#318: Add support for writing `byte[]` via `JsonGenerator.writeEmbeddedObject()`

2.8.2 (30-Aug-2016)
2.8.1 (20-Jul-2016)

No changes since 2.8.0

2.8.0 (04-Jul-2016)

#86: Allow inclusion of request body for `JsonParseException`
 (contributed by LokeshN)
#117: Add `JsonParser.Feature.ALLOW_MISSING_VALUES` to support for missing values
 (contributed by LokeshN)
#136: Add `JsonpCharacterEscapes` for easier handling of potential problems
 with JSONP and rare but technically allowed \u2028 and \u2029 linefeed characters
#253: Add `JsonGenerator. writeEmbeddedObject()` to allow writes of opaque native types
 (suggested by Gregoire C)
#255: Relax ownership checks for buffers not to require increase in size
#257: Add `writeStartObject(Object pojo)` to streamline assignment of current value
#265: `JsonStringEncoder` should allow passing `CharSequence`
 (contributed by Mikael S)
#276: Add support for serializing using `java.io.DataOutput`
#277: Add new scalar-array write methods for `int`/`long`/`double` cases
#279: Support `DataInput` for parsing
#280: Add `JsonParser.finishToken()` to force full, non-lazy reading of current token
#281: Add `JsonEOFException` as sub-class of `JsonParseException`
#282: Fail to report error for trying to write field name outside Object (root level)
#285: Add `JsonParser.getText(Writer)`
 (contributed by LokesN)
#290: Add `JsonGenerator.canWriteFormattedNumbers()` for introspection
#294: Add `JsonGenerator.writeFieldId(long)` method to support binary formats
 with non-String keys
#296: `JsonParserSequence` skips a token on a switched Parser
 (reported by Kevin G)
- Add `JsonParser.currentToken()` and `JsonParser.currentTokenId()` as replacements
  for `getCurrentToken()` and `getCurrentTokenId()`, respectively. Existing methods
  will likely be deprecated in 2.9.

2.7.9.3:

#1872: NullPointerException in SubTypeValidator.validateSubType when
  validating Spring interface
#1931: Two more c3p0 gadgets to exploit default typing issue

2.7.9.2 (20-Dec-2017)

#1607: `@JsonIdentityReference` not used when setup on class only
#1628: Don't print to error stream about failure to load JDK 7 types
#1680: Blacklist couple more types for deserialization
#1737: Block more JDK types from polymorphic deserialization
#1855: Blacklist for more serialization gadgets (dbcp/tomcat, spring)

2.7.9.1 (18-Apr-2017)

#1599: Jackson Deserializer security vulnerability

2.7.9 (04-Feb-2017)

No changes since 2.7.8

2.7.8 (26-Sep-2016)

#317: ArrayIndexOutOfBoundsException: 200 on floating point number with exactly
  200-length decimal part
 (reported by Allar H)

2.7.7 (27-Aug-2016)

#307: JsonGenerationException: Split surrogate on writeRaw() input thrown for
  input of a certain size
 (reported by Mike N)
#315: `OutOfMemoryError` when writing BigDecimal
 (reported by gmethwin@github)

2.7.6 (23-Jul-2016)

- Clean up of FindBugs reported possible issues.

2.7.5 (11-Jun-2016)
 
#280: FilteringGeneratorDelegate.writeUTF8String() should delegate to writeUTF8String()
 (reported by Tanguy L)

2.7.4 (29-Apr-2016)

#209: Make use of `_allowMultipleMatches` in `FilteringParserDelegate`
 (contributed by Lokesh N)
- Make `processor` transient in `JsonParseException`, `JsonGenerationException`
  to keep both Serializable

2.7.3 (16-Mar-2016)

No changes since 2.7.2.

2.7.2 (26-Feb-2016)

#246: Fix UTF8JsonGenerator to allow QUOTE_FIELD_NAMES to be toggled
 (suggested by philipa@github)

2.7.1 (02-Feb-2016)

No changes since 2.7.0.

2.7.0 (10-Jun-2016)

#37: JsonParser.getTokenLocation() doesn't update after field names
 (reported by Michael L)
#198: Add back-references to `JsonParser` / `JsonGenerator` for low-level parsing issues
 (via `JsonParseException`, `JsonGenerationException`)
#211: Typo of function name com.fasterxml.jackson.core.Version.isUknownVersion()
 (reported by timray@github)
#229: Array element and field token spans include previous comma.
- Implemented `ReaderBasedJsonParser.nextFieldName(SerializableString)`
  (to improved Afterburner performance over String/char[] sources)

2.6.6 (05-Apr-2016)

#248: VersionUtil.versionFor() unexpectedly return null instead of Version.unknownVersion()
 (reported by sammyhk@github)

2.6.5 (19-Jan-2016)
2.6.4 (07-Dec-2015)

No changes since 2.6.3.

2.6.3 (12-Oct-2015)

#220: Problem with `JsonParser.nextFieldName(SerializableString)` for byte-backed parser

2.6.2 (14-Sep-2015)

#213: Parser is sometimes wrong when using CANONICALIZE_FIELD_NAMES
 (reported by ichernev@github)
#216: ArrayIndexOutOfBoundsException: 128 when repeatedly serializing to a byte array
 (reported by geekbeast@github)

2.6.1 (09-Aug-2015)

#207: `ArrayIndexOutOfBoundsException` in `ByteQuadsCanonicalizer`
 (reported by Florian S, fschopp@github)

2.6.0 (17-Jul-2015)

#137: Allow filtering content read via `JsonParser` by specifying `JsonPointer`;
  uses new class `com.fasterxml.jackson.core.filter.FilteringParserDelegate`
  (and related, `TokenFilter`)
#177: Add a check so `JsonGenerator.writeString()` won't work if `writeFieldName()` expected.
#182: Inconsistent TextBuffer#getTextBuffer behavior
 (contributed by Masaru H)
#185: Allow filtering content written via `JsonGenerator` by specifying `JsonPointer`;
  uses new class `com.fasterxml.jackson.core.filter.FilteringGeneratorDelegate`
  (and related, `TokenFilter`)
#188: `JsonParser.getValueAsString()` should return field name for `JsonToken.FIELD_NAME`, not `null`
#189: Add `JsonFactory.Feature.USE_THREAD_LOCAL_FOR_BUFFER_RECYCLING` (default: true), which may
  be disabled to prevent use of ThreadLocal-based buffer recyling.
 (suggested by soldierkam@github)
#195: Add `JsonGenerator.getOutputBuffered()` to find out amount of content buffered,
  not yet flushed.
 (requested by Ruediger M)
#196: Add support for `FormatFeature` extension, for format-specifc Enum-backed
  parser/generator options
- Minor improvement to construction of "default PrettyPrinter": now overridable by data format
  modules
- Implement a new yet more optimized symbol table for byte-backed parsers
- Add `JsonParser.Feature.IGNORE_UNDEFINED`, useful for data formats like protobuf
- Optimize writing of String names (remove intermediate copy; with JDK7 no speed benefit)

2.5.5 (07-Dec-2015)

#220: Problem with `JsonParser.nextFieldName(SerializableString)` for byte-backed parser
#221: Fixed ArrayIndexOutOfBounds exception for character-based `JsonGenerator`
 (reported by a-lerion@github)

2.5.4 (09-Jun-2015)

No changes.

2.5.3 (24-Apr-2015)

#191: Longest collision chain in symbol table now exceeds maximum -- suspect a DoS attack
 (reported by Paul D)

2.5.2 (29-Mar-2015)

#181: Failure parsing -Infinity on buffer boundary
 (reported by brharrington@github)
#187: Longest collision chain in symbol table exceeds maximum length routinely
  in non-malicious code
 (reported by mazzaferri@github)

2.5.1 (06-Feb-2015)

#178: Add `Lf2SpacesIndenter.withLinefeed` back to keep binary-compatibility with 2.4.x
 (reported by ansell@github)
- Minor fix to alignment of null bytes in the last 4 bytes of name, in case where name
  may cross the input boundary

2.5.0 (01-Jan-2015)

#148: BytesToNameCanonicalizer can mishandle leading null byte(s).
 (reported by rjmac@github)
#164: Add `JsonGenerator.Feature.IGNORE_UNKNOWN` (but support via individual
  data format modules)
#166: Allow to configure line endings and indentation
 (contributed by Aaron D)
#167: `JsonGenerator` not catching problem of writing field name twice in a row
#168: Add methods in `JsonStreamContext` for keeping track of "current value"
#169: Add `JsonPointer.head()`
 (contributed by Alex S, lordofthejars@github)
- Added `ResolvedType.getParameterSource()` to support better resolution
 of generic types.
- Added `JsonGenerator.writeRawValue(SerializableString)`
- Added `JsonParser.hasExpectedStartObjectToken()` convenience method
- Added `JsonParser.hasTokenId(id)` convenience method
- Added `JsonParser.nextFieldName()` (no args)

2.4.6 (23-Apr-2015)

#184: WRITE_NUMBERS_AS_STRINGS disables WRITE_BIGDECIMAL_AS_PLAIN
 (reported by Derek C)

2.4.5 (13-Jan-2015)

No changes since 2.4.4.

2.4.4 (24-Nov-2014)

#157: ArrayIndexOutOfBoundsException: 200 on numbers with more than 200 digits.
 (reported by Lars P, larsp@github)
#173: An exception is thrown for a valid JsonPointer expression
 (reported by Alex S)
#176: `JsonPointer` should not consider "00" to be valid index
 (reported by fge@gitub)
- Fix `JsonGenerator.setFeatureMask()` to better handle dynamic changes.

2.4.3 (02-Oct-2014)

#152: Exception for property names longer than 256k
 (reported by CrendKing@github)

2.4.2 (13-Aug-2014)

#145: NPE at BytesToNameCanonicalizer
 (reported by Shay B)
#146: Error while parsing negative floats at the end of the input buffer
 (reported by rjmac@github)

2.4.1 (16-Jun-2014)

#143: Flaw in `BufferRecycler.allocByteBuffer(int,int)` that results in
 performance regression

2.4.0 (29-May-2014)

#121: Increase size of low-level byte[]/char[] input/output buffers
 (from 4k->8k for bytes, 2k->4k for chars)
#127: Add `JsonGenerator.writeStartArray(int size)` for binary formats
#138: Add support for using `char[]` as input source; optimize handling
  of `String` input as well.
- Refactor `BufferRecycler` to eliminate helper enums

2.3.5 (13-Jan-2015)

#152: Exception for property names longer than 256k
#173: An exception is thrown for a valid JsonPointer expression
#176: `JsonPointer` should not consider "00" to be valid index

2.3.4 (17-Jul-2014)
2.3.3 (10-Apr-2014)

No changes since 2.3.2.

2.3.2 (01-Mar-2014)

#126: Revert some 1.6 back to make core lib work with Android 2.2 (FroYo)
 (contributed by Goncalo S)
#129: Missing delegation method, `JsonParserDelegate.isExpectedStartArrayToken()`
 (Pascal G)
#133: Prevent error on JsonPointer expressions for properties that have numeric
  ids above 32-bit range
 (reported by mrstlee@github)

2.3.1 (28-Dec-2013)

No functional changes.

2.3.0 (13-Nov-2013)

#8: Add methods in `JsonParser`/`JsonGenerator` for reading/writing Object Ids
#47: Support YAML-style comments with `JsonParser.Feature.ALLOW_YAML_COMMENTS`
#60: Add a feature (`JsonParser.Feature.STRICT_DUPLICATE_DETECTION`) to verify
  that input does not contain duplicate filed names
#77: Improve error reporting for unrecognized tokens
 (requested by cowwoc@github)
#85: Add `JsonGenerator.Feature.WRITE_BIGDECIMAL_AS_PLAIN`
#91: Add methods in `JsonGenerator` for writing native Type Ids
#92: Add methods in `JsonParser` for reading native Type Ids
#93: Add `getFeatureMask()`, `setFeatureMask()` in `JsonGenerator`/`JsonParser`
#94: Allow coercion of String value "null" (similar to handling of null token)
#96: Add `JsonFactory.requiresPropertyOrdering()` introspection method
#97: JsonGenerator's `JsonWriteContext` not maintained properly, loses
  current field name
 (reported by Sam R)
#98: Improve handling of failures for `BigDecimal`, for "NaN" (and infinity)
#102: Unquoted field names can not start with a digit
#103: Add `JsonFactory.canHandleBinaryNatively`, `JsonGenerator.canWriteBinaryNatively`
 to let databind module detect level of support for binary data.
#105: Parser parsers numbers eagerly; does not report error with missing space
#106: Add `JsonGenerator.Feature.STRICT_DUPLICATE_DETECTION` for preventing dup names
#110: Improve overridability of `JsonGeneratorDelegate`
 (suggested by qpliu@github)
#111: _currInputRowStart isn't initialized in UTF8StreamJsonParser() constructor
 (reported by dreamershl@github)
#115: JsonGenerator writeRawValue problem with surrogate UTF-8 characters
 (reported by Marcin Z)
#116: WriterBasedJsonGenerator produces truncated Unicode escape sequences
 (reported by Steve L-S)
- Improve `DefaultPrettyPrinter`, `Lf2SpacesIndenter` (from databind #276)
- Add `JsonGenerator.canOmitFields()` method to support discovery of
  positional formats, needed for handling of filtering for CSV
- Rewrite `InternCache` to use `ConcurrentHashMap`, to work more efficiently both
  for common case of few misses (no block on access), and slowest cases (lots of
  misses).
- Add `JsonPointer` implementation, to be used by tree model, streaming
- Make `UTF8StreamJsonParser` non-final, for potential sub-classing

2.2.3 (23-Aug-2013)

#78: ArrayIndexOutOfBoundsException for very long numbers (>500 digits)
 (reported by boothen@github)
#81: CharTypes.appendQuoted misencodes first 32 Unicode values as '\0000'
 (reported by githubaff0@github)
#84: Support for parsing 'Infinity' when feature ALLOW_NON_NUMERIC_NUMBERS is on
 (contributed by ebrevdo@github)
- Add `Base64Variant.decode()` convenience methods

2.2.2 (26-May-2013)

No changes since previous version.

2.2.1 (03-May-2013)

#72: JsonFactory.copy() was not copying settings properly
 (reported by Christian S (squiddle@github))
- Moved VERSION/LICENSE contained in jars under META-INF/, to resolve
  Android packaging (APK) issues

2.2.0 (22-Apr-2013)

Fixes:

#51: JsonLocation had non-serializable field, mark as transient

Improvements

#46, #49: Improve VersionUtil to generate PackageVersion, instead of
  reading VERSION.txt from jar -- improves startup perf on Android significantly
 (contributed by Ben G)
#59: Add more functionality in `TreeNode` interface, to allow some
 level of traversal over any and all Tree Model implementations
#69: Add support for writing `short` values in JsonGenerator

2.1.3 (19-Jan-2013)

* [JACKSON-884]: JsonStringEncoder.quoteAsStringValue() fails to encode 
  ctrl chars correctly.
* [Issue#48] Problems with spaces in URLs
 (reported by KlausBrunner)

2.1.2 (04-Dec-2012)

* [Issue#42] Problems with UTF32Reader
 (reported by James R [jroper@github])
* Added missing methods (like 'setPrettyPrinter()' in JsonGeneratorDelegate

2.1.1 (11-Nov-2012)

* [Issue#34] `JsonParser.nextFieldName()` fails on buffer boundary
 (reported by gsson@github)
* [Issue#38] `JsonParser.nextFieldName()` problems when handling
 names with trailing spaces
 (reported by matjazs@github)

2.1.0 (08-Oct-2012)

A new minor version for 2.x.

New features:

* [Issue#14]: add 'readBinaryValue(...)' method in JsonParser
* [Issue#16]: add 'writeBinary(InputStream, int)' method in JsonGenerator
  (and implement for JSON backend)
* [Issue#26]: Allow overriding "root value separator"
 (suggested by Henning S)

Improvements:

* [JACKSON-837]: Made JsonGenerator implement Flushable.
 (suggested by Matt G)
* [Issue#10]: add 'JsonProcessingException.getOriginalMessage()' for accessing
  message without location info
* [Issue#31]: make `JsonFactory` java.io.Serializable (via JDK)

Other:

* [Issue-25]: Add 'createParser' and 'createGenerator' (as eventual replacements
  for 'createJsonParser'/'createJsonGenerator') in 'JsonFactory'
* Try to improve locking aspects of symbol tables, by reducing scope of
  synchronized sections when creating, merging table contents.
* Added 'JsonFactory.copy()' method to support databinding's 'ObjectMapper.copy()'
* Added method 'requiresCustomCodec()' for JsonFactory and JsonParser
* Added 'JsonParser.getValueAsString()' method (to support flexible conversions)
* Added META-INF/services/com.fasterxml.jackson.core.JsonFactory SPI to register
  `JsonFactory` for even more automatic format discovery in future.

2.0.4 (26-Jun-2012)

Fixes:

* [Issue-6] PrettyPrinter, count wrong for end-object case
* 1.9.x fixes up to 1.9.8

2.0.3: skipped;	 only some modules use this version

2.0.2 (14-May-2012)

* 1.9.x fixes up to 1.9.7

2.0.1 (22-Apr-2012)

Fixes:

* [JACKSON-827] Fix incompatibilities with JDK 1.5 (2.0.0 accidentally
  required 1.6)
 (reported Pascal G)

2.0.0 (25-Mar-2012)

Fixes:

(all fixes up until 1.9.6)

Improvements

* [JACKSON-730]: Add checks to ensure that Features are applicable for
  instances (parsers, generators), or if not, throw IllegalArgumentException
* [JACKSON-742]: Add append-methods in SerializableString

New features:

* [JACKSON-782]: Add 'JsonParser.overrideCurrentName()', needed as a workaround
  for some exotic data binding cases (and/or formats)

[entries for versions 1.x and earlier not retained; refer to earlier releases)<|MERGE_RESOLUTION|>--- conflicted
+++ resolved
@@ -14,7 +14,6 @@
 === Releases ===
 ------------------------------------------------------------------------
 
-<<<<<<< HEAD
 2.10.0 (not yet released)
 
 #467: Create `JsonReadFeature` to move JSON-specific `JsonParser.Feature`s to
@@ -23,10 +22,7 @@
 #484: Implement `UTF8JsonGenerator.writeRawValue(SerializableString)` (and
   `writeRaw(..)`) more efficiently
 
-2.9.7 (not yet released)
-=======
 2.9.7 (19-Sep-2018)
->>>>>>> b6c54cf0
 
 #476: Problem with `BufferRecycler` via async parser (or when sharing parser
  across threads)
