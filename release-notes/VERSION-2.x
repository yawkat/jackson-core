Project: jackson-core

Contains core streaming reader (`JsonParser`) and writer (`JsonGenerator`) abstractions,
factory for constructing readers/writers (JsonFactory), as well as a minimal set
of interfaces needed for streaming level to make callbacks and call-throughs,
via `ObjectCodec` and `TreeNode`.

Also includes implementation of this API for JSON.
Forms the base for other data formats as well, despite naming that suggests
JSON-specificity: naming is due to history, as Jackson started out as pure
JSON library.

------------------------------------------------------------------------
=== Releases ===
------------------------------------------------------------------------

<<<<<<< HEAD
2.14.0 (not yet released)

#478: Provide implementation of async JSON parser fed by `ByteBufferFeeder`
 (requested by Arjen P)
 (contributed by @pjfanning)
#577: Allow use of faster floating-point number parsing (Schubfach) with
  `StreamReadFeature.USE_FAST_DOUBLE_PARSER`
 (contributed by @pjfanning)
#684: Add "JsonPointer#appendProperty" and "JsonPointer#appendIndex"
 (contributed by Ilya G)
#715: Allow TokenFilters to keep empty arrays and objects
 (contributed by Nik E)
#733: Add `StreamReadCapability.EXACT_FLOATS` to indicate whether parser reports exact
  floating-point values or not
 (contributed Doug R)
#745: Change minimum Java version to 8
#749: Allow use of faster floating-point number serialization
  (`StreamWriteFeature.USE_FAST_DOUBLE_WRITER`)
 (contributed by @pjfanning)
#751: Remove workaround for old issue with a particular double
 (contributed by @pjfanning)
#753: Add `NumberInput.parseFloat()`
 (contributed by @pjfanning)
#757: Update ParserBase to support floats directly
 (contributed by @pjfanning)
#759: JsonGenerator to provide current value to the context before starting objects
 (reported by Illia O)
#762: Make `JsonPointer` `java.io.Serializable`
 (contributed by Evan G)
#763: `JsonFactory.createParser()` with `File` may leak `InputStream`s
#764: `JsonFactory.createGenerator()` with `File` may leak `OutputStream`s
#768: Jackson bundles are missing OSGi's osgi.serviceloader metadata
 (requested by Chris R)
#773: Add option to accept non-standard trailing decimal point
  (`JsonReadFeature.ALLOW_TRAILING_DECIMAL_POINT_FOR_NUMBERS`)
 (contributed by @pjfanning)
#774: Add a feature to allow leading plus sign
  (`JsonReadFeature.ALLOW_LEADING_PLUS_SIGN_FOR_NUMBERS`)
 (contributed by @pjfanning)
#788: `JsonPointer.empty()` should NOT indicate match of a property
  with key of ""
#798: Avoid copy when parsing `BigDecimal`
 (contributed by Philippe M)
#811: Add explicit bounds checks for `JsonGenerator` methods that take
  `byte[]`/`char[]`/String-with-offsets input
#812: Add explicit bounds checks for `JsonFactory.createParser()` methods
  that take `byte[]`/`char[]`-with-offsets input
=======
2.13.4 (03-Sep-2022)

No changes since 2.13.3
>>>>>>> 56c37162

2.13.3 (14-May-2022)

#744: Limit size of exception message in BigDecimalParser
 (contributed by @pjfanning))

2.13.2 (06-Mar-2022)

0#732: Update Maven wrapper
 (contributed by Andrey S)
#739: `JsonLocation` in 2.13 only uses identity comparison for "content reference"
 (reported by Vlad T)

2.13.1 (19-Dec-2021)

#713: Incorrect parsing of single-quoted surrounded String values containing double quotes
 (reported by wcarmon@github)

2.13.0 (30-Sep-2021)

#652: Misleading exception for input source when processing byte buffer
  with start offset
 (reported by Greg W)
#658: Escape contents of source document snippet for `JsonLocation._appendSourceDesc()`
#664: Add `StreamWriteException` type to eventually replace `JsonGenerationException`
#671: Replace `getCurrentLocation()`/`getTokenLocation()` with
  `currentLocation()`/`currentTokenLocation()` in `JsonParser`
#673: Replace `JsonGenerator.writeObject()` (and related) with `writePOJO()`
#674: Replace `getCurrentValue()`/`setCurrentValue()` with
  `currentValue()`/`assignCurrentValue()` in `JsonParser`/`JsonGenerator
#677: Introduce O(n^1.5) BigDecimal parser implementation
 (contributed by Ferenc C)
#687:  ByteQuadsCanonicalizer.addName(String, int, int) has incorrect handling
  for case of q2 == null
#692: UTF32Reader ArrayIndexOutOfBoundsException
 (reported by Fabian M)
#694: Improve exception/JsonLocation handling for binary content: don't
  show content, include byte offset
#700: Unable to ignore properties when deserializing. TokenFilter seems broken
 (reported by xiazuojie@github)
#712: Optimize array allocation by `JsonStringEncoder`
- Add `mvnw` wrapper

2.12.7 (26-May-2022)
2.12.6 (15-Dec-2021)

No changes since 2.12.5

2.12.5 (27-Aug-2021)

#712: (partial) Optimize array allocation by `JsonStringEncoder`
#713: Add back accidentally removed `JsonStringEncoder` related methods in
  `BufferRecyclers` (like `getJsonStringEncoder()`)

2.12.4 (06-Jul-2021)

#702: `ArrayOutOfBoundException` at `WriterBasedJsonGenerator.writeString(Reader, int)`
 (reported by Jeffrey Y)

2.12.3 (12-Apr-2021)
2.12.2 (03-Mar-2021)
2.12.1 (08-Jan-2021)

No changes since 2.12.0

2.12.0 (29-Nov-2020)

#500: Allow "optional-padding" for `Base64Variant`
 (contributed by Pavan K)
#573: More customizable TokenFilter inclusion (using `Tokenfilter.Inclusion`)
 (contributed by Jonathan H)
#618: Publish Gradle Module Metadata
 (contributed by Jendrik J)
#619: Add `StreamReadCapability` for further format-based/format-agnostic
  handling improvements
#627: Add `JsonParser.isExpectedNumberIntToken()` convenience method
#630: Add `StreamWriteCapability` for further format-based/format-agnostic
  handling improvements
#631: Add `JsonParser.getNumberValueExact()` to allow precision-retaining buffering
#639: Limit initial allocated block size by `ByteArrayBuilder` to max block size
#640: Add `JacksonException` as parent class of `JsonProcessingException`
#653: Make `JsonWriteContext.reset()` and `JsonReadContext.reset()` methods public
- Deprecate `JsonParser.getCurrentTokenId()` (use `#currentTokenId()` instead)
- Full "LICENSE" included in jar for easier access by compliancy tools

2.11.4 (12-Dec-2020)

#647: Fix NPE in `writeNumber(String)` method of `UTF8JsonGenerator`,
  `WriterBasedJsonGenerator`
 (contributed by Pavel K)

2.11.3 (02-Oct-2020)
2.11.2 (02-Aug-2020)
2.11.1 (25-Jun-2020)

No changes since 2.11.0

2.11.0 (26-Apr-2020)

#504: Add a String Array write method in the Streaming API
 (requested by Michel F, impl contributed by Oleksandr P)
#565: Synchronize variants of `JsonGenerator#writeNumberField` with `JsonGenerator#writeNumber`
 (contributed by valery1707@github)
#587: Add JsonGenerator#writeNumber(char[], int, int) method
 (contributed by Volkan Y)
#606: Do not clear aggregated contents of `TextBuffer` when `releaseBuffers()` called
#609: `FilteringGeneratorDelegate` does not handle `writeString(Reader, int)`
 (reported by Volkan Y)
#611: Optionally allow leading decimal in float tokens
 (contributed by James A)

2.10.5 (21-Jul-2020)

#616: Parsing JSON with `ALLOW_MISSING_VALUE` enabled results in endless stream
  of `VALUE_NULL` tokens
 (reported by Justin L)

2.10.4 (03-May-2020)

#605: Handle case when system property access is restricted
 (reported by rhernandez35@github)

2.10.3 (03-Mar-2020)

#592: DataFormatMatcher#getMatchedFormatName throws NPE when no match exists
 (reported by Scott L)
#603: 'JsonParser.getCurrentLocation()` byte/char offset update incorrectly for big payloads
 (reported, fix contributed by Fabien R)

2.10.2 (05-Jan-2020)

#580: FilteringGeneratorDelegate writeRawValue delegate to `writeRaw()`
  instead of `writeRawValue()`
 (reported by Arnaud R)
#582: `FilteringGeneratorDelegate` bug when filtering arrays (in 2.10.1)
 (reported by alarribeau@github)

2.10.1 (09-Nov-2019)

#455: Jackson reports wrong locations for JsonEOFException
 (reported by wastevenson@github, fix contributed by Todd O'B
#567: Add `uses` for `ObjectCodec` in module-info
 (reported by Marc M)
#578: Array index out of bounds in hex lookup
 (reported by Emily S)

2.10.0 (26-Sep-2019)

#433: Add Builder pattern for creating configured Stream factories
#464: Add "maximum unescaped char" configuration option for `JsonFactory` via builder
#467: Create `JsonReadFeature` to move JSON-specific `JsonParser.Feature`s to
#479: Improve thread-safety of buffer recycling
#480: `SerializableString` value can not directly render to Writer
 (requested by Philippe M)
#481: Create `JsonWriteFeature` to move JSON-specific `JsonGenerator.Feature`s to
#484: Implement `UTF8JsonGenerator.writeRawValue(SerializableString)` (and
  `writeRaw(..)`) more efficiently
#495: Create `StreamReadFeature` to move non-json specific `JsonParser.Feature`s to
#496: Create `StreamWriteFeature` to take over non-json-specific `JsonGenerator.Feature`s
#502: Make `DefaultPrettyPrinter.createInstance()` to fail for sub-classes
#506: Add missing type parameter for `TypeReference` in `ObjectCodec`
#508: Add new exception type `InputCoercionException` to be used for failed coercions
  like overflow for `int`
#517: Add `JsonGenerator.writeStartObject(Object, int)` (needed by CBOR, maybe Avro)
#527: Add simple module-info for JDK9+, using Moditect
#533: UTF-8 BOM not accounted for in JsonLocation.getByteOffset()
 (contributed by Fabien R)
#539: Reduce max size of recycled byte[]/char[] blocks by `TextBuffer`, `ByteArrayBuilder`
#547: `CharsToNameCanonicalizer`: Internal error on `SymbolTable.rehash()` with high
  number of hash collisions
 (reported by Alex R)
#548: ByteQuadsCanonicalizer: ArrayIndexOutOfBoundsException in addName
 (reported by Alex R)
#549: Add configurability of "quote character" for JSON factory
#561: Misleading exception for unquoted String parsing
#563: Async parser does not keep track of Array context properly
 (reported by Doug R)
- Rewrite `JsonGenerator.copyCurrentStructure()` to remove recursion)
- Add `missingNode()`, `nullNode()` in `TreeCodec`
- Add `JsonParserDelegate.delegate()` methods

2.9.10 (21-Sep-2019)

#540: UTF8StreamJsonParser: fix byte to int conversion for malformed escapes
 (reported by Alex R and Sam S)
#556: 'IndexOutOfBoundsException' in UTF8JsonGenerator.writeString(Reader, len)
  when using a negative length
 (reported by jacob-alan-ward@github)

2.9.9 (16-May-2019)

#516: _inputPtr off-by-one in UTF8StreamJsonParser._parseNumber2()
 (reported by Henrik G)
#531: Non-blocking parser reports incorrect locations when fed with non-zero offset
 (reported by David N)

2.9.8 (15-Dec-2018)

#488: Fail earlier on coercions from "too big" `BigInteger` into
  fixed-size types (`int`, `long`, `short`)
#510: Fix ArrayIndexOutofBoundsException found by LGTM.com
 (reported by Alexander E-T)
- Improve exception message for missing Base64 padding (see databind#2183)

2.9.7 (19-Sep-2018)

#476: Problem with `BufferRecycler` via async parser (or when sharing parser
 across threads)
#477: Exception while decoding Base64 value with escaped `=` character
#488: Fail earlier on coercions from "too big" `BigInteger` into
  fixed-size types (`int`, `long`, `short`)

2.9.6 (12-Jun-2018)

#400: Add mechanism for forcing `BufferRecycler` released (to call on shutdown)
 (contributed by Jeroen B)
#460: Failing to link `ObjectCodec` with `JsonFactory` copy constructor
#463: Ensure that `skipChildren()` of non-blocking `JsonParser` will throw
   exception if not enough input
  (requested by Doug R)

2.9.5 (26-Mar-2018)

No changes since 2.9.4

2.9.4 (24-Jan-2018)

#414: Base64 MIME variant does not ignore white space chars as per RFC2045
 (reported by tmoschou@github)
#437: `ArrayIndexOutOfBoundsException` in `UTF8StreamJsonParser`
 (reported by Igor A)

2.9.3 (09-Dec-2017)

#419: `ArrayIndexOutOfBoundsException` from `UTF32Reader.read()` on invalid input

2.9.2 (13-Oct-2017)

- New parent pom (`jackson-base`)

2.9.1 (07-Sep-2017)

#397: Add `Automatic-Module-Name` ("com.fasterxml.jackson.core") for JDK 9 module system

2.9.0 (30-Jul-2017))

#17: Add 'JsonGenerator.writeString(Reader r, int charLength)'
 (constributed by Logan W)
#57: Add support for non-blocking ("async") JSON parsing
#208: Make use of `_matchCount` in `FilteringParserDelegate`
 (contributed by Rafal F)
#242: Add new write methods in `JsonGenerator` for writing type id containers
#304: Optimize `NumberOutput.outputLong()` method
#306: Add new method in `JsonStreamContext` to construct `JsonPointer`
#312: Add `JsonProcessingException.clearLocation()` to allow clearing
  possibly security-sensitive information
 (contributed by Alex Y)
#314: Add a method in `JsonParser` to allow checking for "NaN" values
#323: Add `JsonParser.ALLOW_TRAILING_COMMA` to work for Arrays and Objects
 (contributed by Brad H)
#325: `DataInput` backed parser should handle `EOFException` at end of doc
 (reported by Brad H)
#330: `FilteringParserDelegate` seems to miss last closing `END_OBJECT`
 (contributed by Rafal F)
#340: Making `WriterBasedJsonGenerator` non-final
 (requested by rfoltyns@github)
#356: Improve indication of "source reference" in `JsonLocation` wrt `byte[]`,`char[]`
#372: JsonParserSequence#skipChildren() throws exception when current delegate is
  TokenBuffer.Parser with "incomplete" JSON
 (contributed by Michael S)
#374: Minimal and DefaultPrettyPrinter with configurable separators 
 (contributed by Rafal F)

2.8.11 (23-Dec-2017)

#418: ArrayIndexOutOfBoundsException from UTF32Reader.read on invalid input
 (reported, contributed fix for by pfitzsimons-r7@github)

2.8.10 (24-Aug-2017)

No changes since 2.8.9

2.8.9 (12-Jun-2017)

#382: ArrayIndexOutOfBoundsException from UTF32Reader.read on invalid input
 (reported by Wil S)

2.8.8 (05-Apr-2017)

#359: FilteringGeneratorDelegate does not override writeStartObject(Object forValue)
 (contributed by Arnaud R)
#362: Use correct length variable for UTF-8 surrogate writing

2.8.7 (21-Feb-2017)

#349: CharsToNameCanonicalizer performance bottleneck 
 (reported by Nuno D, nmldiegues@github)
#351: `java.lang.NegativeArraySizeException` at `ByteArrayBuilder.toByteArray()`
#354: Buffer size dependency in UTF8JsonGenerator writeRaw
 (reported by Chistopher C)

2.8.6 (12-Jan-2017)

#322: Trim tokens in error messages to 256 byte to prevent attacks
 (contributed by Alessio S)
#335: Missing exception for invalid last character of base64 string to decode
 using `Base64Variant.decode()`

2.8.5 (14-Nov-2016)
2.8.4 (14-Oct-2016)

No changes since 2.8.3

2.8.3 (17-Sep-2016)

#318: Add support for writing `byte[]` via `JsonGenerator.writeEmbeddedObject()`

2.8.2 (30-Aug-2016)
2.8.1 (20-Jul-2016)

No changes since 2.8.0

2.8.0 (04-Jul-2016)

#86: Allow inclusion of request body for `JsonParseException`
 (contributed by LokeshN)
#117: Add `JsonParser.Feature.ALLOW_MISSING_VALUES` to support for missing values
 (contributed by LokeshN)
#136: Add `JsonpCharacterEscapes` for easier handling of potential problems
 with JSONP and rare but technically allowed \u2028 and \u2029 linefeed characters
#253: Add `JsonGenerator. writeEmbeddedObject()` to allow writes of opaque native types
 (suggested by Gregoire C)
#255: Relax ownership checks for buffers not to require increase in size
#257: Add `writeStartObject(Object pojo)` to streamline assignment of current value
#265: `JsonStringEncoder` should allow passing `CharSequence`
 (contributed by Mikael S)
#276: Add support for serializing using `java.io.DataOutput`
#277: Add new scalar-array write methods for `int`/`long`/`double` cases
#279: Support `DataInput` for parsing
#280: Add `JsonParser.finishToken()` to force full, non-lazy reading of current token
#281: Add `JsonEOFException` as sub-class of `JsonParseException`
#282: Fail to report error for trying to write field name outside Object (root level)
#285: Add `JsonParser.getText(Writer)`
 (contributed by LokesN)
#290: Add `JsonGenerator.canWriteFormattedNumbers()` for introspection
#294: Add `JsonGenerator.writeFieldId(long)` method to support binary formats
 with non-String keys
#296: `JsonParserSequence` skips a token on a switched Parser
 (reported by Kevin G)
- Add `JsonParser.currentToken()` and `JsonParser.currentTokenId()` as replacements
  for `getCurrentToken()` and `getCurrentTokenId()`, respectively. Existing methods
  will likely be deprecated in 2.9.

2.7.9.3:

#1872: NullPointerException in SubTypeValidator.validateSubType when
  validating Spring interface
#1931: Two more c3p0 gadgets to exploit default typing issue

2.7.9.2 (20-Dec-2017)

#1607: `@JsonIdentityReference` not used when setup on class only
#1628: Don't print to error stream about failure to load JDK 7 types
#1680: Blacklist couple more types for deserialization
#1737: Block more JDK types from polymorphic deserialization
#1855: Blacklist for more serialization gadgets (dbcp/tomcat, spring)

2.7.9.1 (18-Apr-2017)

#1599: Jackson Deserializer security vulnerability

2.7.9 (04-Feb-2017)

No changes since 2.7.8

2.7.8 (26-Sep-2016)

#317: ArrayIndexOutOfBoundsException: 200 on floating point number with exactly
  200-length decimal part
 (reported by Allar H)

2.7.7 (27-Aug-2016)

#307: JsonGenerationException: Split surrogate on writeRaw() input thrown for
  input of a certain size
 (reported by Mike N)
#315: `OutOfMemoryError` when writing BigDecimal
 (reported by gmethwin@github)

2.7.6 (23-Jul-2016)

- Clean up of FindBugs reported possible issues.

2.7.5 (11-Jun-2016)
 
#280: FilteringGeneratorDelegate.writeUTF8String() should delegate to writeUTF8String()
 (reported by Tanguy L)

2.7.4 (29-Apr-2016)

#209: Make use of `_allowMultipleMatches` in `FilteringParserDelegate`
 (contributed by Lokesh N)
- Make `processor` transient in `JsonParseException`, `JsonGenerationException`
  to keep both Serializable

2.7.3 (16-Mar-2016)

No changes since 2.7.2.

2.7.2 (26-Feb-2016)

#246: Fix UTF8JsonGenerator to allow QUOTE_FIELD_NAMES to be toggled
 (suggested by philipa@github)

2.7.1 (02-Feb-2016)

No changes since 2.7.0.

2.7.0 (10-Jun-2016)

#37: JsonParser.getTokenLocation() doesn't update after field names
 (reported by Michael L)
#198: Add back-references to `JsonParser` / `JsonGenerator` for low-level parsing issues
 (via `JsonParseException`, `JsonGenerationException`)
#211: Typo of function name com.fasterxml.jackson.core.Version.isUknownVersion()
 (reported by timray@github)
#229: Array element and field token spans include previous comma.
- Implemented `ReaderBasedJsonParser.nextFieldName(SerializableString)`
  (to improved Afterburner performance over String/char[] sources)

2.6.6 (05-Apr-2016)

#248: VersionUtil.versionFor() unexpectedly return null instead of Version.unknownVersion()
 (reported by sammyhk@github)

2.6.5 (19-Jan-2016)
2.6.4 (07-Dec-2015)

No changes since 2.6.3.

2.6.3 (12-Oct-2015)

#220: Problem with `JsonParser.nextFieldName(SerializableString)` for byte-backed parser

2.6.2 (14-Sep-2015)

#213: Parser is sometimes wrong when using CANONICALIZE_FIELD_NAMES
 (reported by ichernev@github)
#216: ArrayIndexOutOfBoundsException: 128 when repeatedly serializing to a byte array
 (reported by geekbeast@github)

2.6.1 (09-Aug-2015)

#207: `ArrayIndexOutOfBoundsException` in `ByteQuadsCanonicalizer`
 (reported by Florian S, fschopp@github)

2.6.0 (17-Jul-2015)

#137: Allow filtering content read via `JsonParser` by specifying `JsonPointer`;
  uses new class `com.fasterxml.jackson.core.filter.FilteringParserDelegate`
  (and related, `TokenFilter`)
#177: Add a check so `JsonGenerator.writeString()` won't work if `writeFieldName()` expected.
#182: Inconsistent TextBuffer#getTextBuffer behavior
 (contributed by Masaru H)
#185: Allow filtering content written via `JsonGenerator` by specifying `JsonPointer`;
  uses new class `com.fasterxml.jackson.core.filter.FilteringGeneratorDelegate`
  (and related, `TokenFilter`)
#188: `JsonParser.getValueAsString()` should return field name for `JsonToken.FIELD_NAME`, not `null`
#189: Add `JsonFactory.Feature.USE_THREAD_LOCAL_FOR_BUFFER_RECYCLING` (default: true), which may
  be disabled to prevent use of ThreadLocal-based buffer recyling.
 (suggested by soldierkam@github)
#195: Add `JsonGenerator.getOutputBuffered()` to find out amount of content buffered,
  not yet flushed.
 (requested by Ruediger M)
#196: Add support for `FormatFeature` extension, for format-specifc Enum-backed
  parser/generator options
- Minor improvement to construction of "default PrettyPrinter": now overridable by data format
  modules
- Implement a new yet more optimized symbol table for byte-backed parsers
- Add `JsonParser.Feature.IGNORE_UNDEFINED`, useful for data formats like protobuf
- Optimize writing of String names (remove intermediate copy; with JDK7 no speed benefit)

2.5.5 (07-Dec-2015)

#220: Problem with `JsonParser.nextFieldName(SerializableString)` for byte-backed parser
#221: Fixed ArrayIndexOutOfBounds exception for character-based `JsonGenerator`
 (reported by a-lerion@github)

2.5.4 (09-Jun-2015)

No changes.

2.5.3 (24-Apr-2015)

#191: Longest collision chain in symbol table now exceeds maximum -- suspect a DoS attack
 (reported by Paul D)

2.5.2 (29-Mar-2015)

#181: Failure parsing -Infinity on buffer boundary
 (reported by brharrington@github)
#187: Longest collision chain in symbol table exceeds maximum length routinely
  in non-malicious code
 (reported by mazzaferri@github)

2.5.1 (06-Feb-2015)

#178: Add `Lf2SpacesIndenter.withLinefeed` back to keep binary-compatibility with 2.4.x
 (reported by ansell@github)
- Minor fix to alignment of null bytes in the last 4 bytes of name, in case where name
  may cross the input boundary

2.5.0 (01-Jan-2015)

#148: BytesToNameCanonicalizer can mishandle leading null byte(s).
 (reported by rjmac@github)
#164: Add `JsonGenerator.Feature.IGNORE_UNKNOWN` (but support via individual
  data format modules)
#166: Allow to configure line endings and indentation
 (contributed by Aaron D)
#167: `JsonGenerator` not catching problem of writing field name twice in a row
#168: Add methods in `JsonStreamContext` for keeping track of "current value"
#169: Add `JsonPointer.head()`
 (contributed by Alex S, lordofthejars@github)
- Added `ResolvedType.getParameterSource()` to support better resolution
 of generic types.
- Added `JsonGenerator.writeRawValue(SerializableString)`
- Added `JsonParser.hasExpectedStartObjectToken()` convenience method
- Added `JsonParser.hasTokenId(id)` convenience method
- Added `JsonParser.nextFieldName()` (no args)

2.4.6 (23-Apr-2015)

#184: WRITE_NUMBERS_AS_STRINGS disables WRITE_BIGDECIMAL_AS_PLAIN
 (reported by Derek C)

2.4.5 (13-Jan-2015)

No changes since 2.4.4.

2.4.4 (24-Nov-2014)

#157: ArrayIndexOutOfBoundsException: 200 on numbers with more than 200 digits.
 (reported by Lars P, larsp@github)
#173: An exception is thrown for a valid JsonPointer expression
 (reported by Alex S)
#176: `JsonPointer` should not consider "00" to be valid index
 (reported by fge@gitub)
- Fix `JsonGenerator.setFeatureMask()` to better handle dynamic changes.

2.4.3 (02-Oct-2014)

#152: Exception for property names longer than 256k
 (reported by CrendKing@github)

2.4.2 (13-Aug-2014)

#145: NPE at BytesToNameCanonicalizer
 (reported by Shay B)
#146: Error while parsing negative floats at the end of the input buffer
 (reported by rjmac@github)

2.4.1 (16-Jun-2014)

#143: Flaw in `BufferRecycler.allocByteBuffer(int,int)` that results in
 performance regression

2.4.0 (29-May-2014)

#121: Increase size of low-level byte[]/char[] input/output buffers
 (from 4k->8k for bytes, 2k->4k for chars)
#127: Add `JsonGenerator.writeStartArray(int size)` for binary formats
#138: Add support for using `char[]` as input source; optimize handling
  of `String` input as well.
- Refactor `BufferRecycler` to eliminate helper enums

2.3.5 (13-Jan-2015)

#152: Exception for property names longer than 256k
#173: An exception is thrown for a valid JsonPointer expression
#176: `JsonPointer` should not consider "00" to be valid index

2.3.4 (17-Jul-2014)
2.3.3 (10-Apr-2014)

No changes since 2.3.2.

2.3.2 (01-Mar-2014)

#126: Revert some 1.6 back to make core lib work with Android 2.2 (FroYo)
 (contributed by Goncalo S)
#129: Missing delegation method, `JsonParserDelegate.isExpectedStartArrayToken()`
 (Pascal G)
#133: Prevent error on JsonPointer expressions for properties that have numeric
  ids above 32-bit range
 (reported by mrstlee@github)

2.3.1 (28-Dec-2013)

No functional changes.

2.3.0 (13-Nov-2013)

#8: Add methods in `JsonParser`/`JsonGenerator` for reading/writing Object Ids
#47: Support YAML-style comments with `JsonParser.Feature.ALLOW_YAML_COMMENTS`
#60: Add a feature (`JsonParser.Feature.STRICT_DUPLICATE_DETECTION`) to verify
  that input does not contain duplicate filed names
#77: Improve error reporting for unrecognized tokens
 (requested by cowwoc@github)
#85: Add `JsonGenerator.Feature.WRITE_BIGDECIMAL_AS_PLAIN`
#91: Add methods in `JsonGenerator` for writing native Type Ids
#92: Add methods in `JsonParser` for reading native Type Ids
#93: Add `getFeatureMask()`, `setFeatureMask()` in `JsonGenerator`/`JsonParser`
#94: Allow coercion of String value "null" (similar to handling of null token)
#96: Add `JsonFactory.requiresPropertyOrdering()` introspection method
#97: JsonGenerator's `JsonWriteContext` not maintained properly, loses
  current field name
 (reported by Sam R)
#98: Improve handling of failures for `BigDecimal`, for "NaN" (and infinity)
#102: Unquoted field names can not start with a digit
#103: Add `JsonFactory.canHandleBinaryNatively`, `JsonGenerator.canWriteBinaryNatively`
 to let databind module detect level of support for binary data.
#105: Parser parsers numbers eagerly; does not report error with missing space
#106: Add `JsonGenerator.Feature.STRICT_DUPLICATE_DETECTION` for preventing dup names
#110: Improve overridability of `JsonGeneratorDelegate`
 (suggested by qpliu@github)
#111: _currInputRowStart isn't initialized in UTF8StreamJsonParser() constructor
 (reported by dreamershl@github)
#115: JsonGenerator writeRawValue problem with surrogate UTF-8 characters
 (reported by Marcin Z)
#116: WriterBasedJsonGenerator produces truncated Unicode escape sequences
 (reported by Steve L-S)
- Improve `DefaultPrettyPrinter`, `Lf2SpacesIndenter` (from databind #276)
- Add `JsonGenerator.canOmitFields()` method to support discovery of
  positional formats, needed for handling of filtering for CSV
- Rewrite `InternCache` to use `ConcurrentHashMap`, to work more efficiently both
  for common case of few misses (no block on access), and slowest cases (lots of
  misses).
- Add `JsonPointer` implementation, to be used by tree model, streaming
- Make `UTF8StreamJsonParser` non-final, for potential sub-classing

2.2.3 (23-Aug-2013)

#78: ArrayIndexOutOfBoundsException for very long numbers (>500 digits)
 (reported by boothen@github)
#81: CharTypes.appendQuoted misencodes first 32 Unicode values as '\0000'
 (reported by githubaff0@github)
#84: Support for parsing 'Infinity' when feature ALLOW_NON_NUMERIC_NUMBERS is on
 (contributed by ebrevdo@github)
- Add `Base64Variant.decode()` convenience methods

2.2.2 (26-May-2013)

No changes since previous version.

2.2.1 (03-May-2013)

#72: JsonFactory.copy() was not copying settings properly
 (reported by Christian S (squiddle@github))
- Moved VERSION/LICENSE contained in jars under META-INF/, to resolve
  Android packaging (APK) issues

2.2.0 (22-Apr-2013)

Fixes:

#51: JsonLocation had non-serializable field, mark as transient

Improvements

#46, #49: Improve VersionUtil to generate PackageVersion, instead of
  reading VERSION.txt from jar -- improves startup perf on Android significantly
 (contributed by Ben G)
#59: Add more functionality in `TreeNode` interface, to allow some
 level of traversal over any and all Tree Model implementations
#69: Add support for writing `short` values in JsonGenerator

2.1.3 (19-Jan-2013)

* [JACKSON-884]: JsonStringEncoder.quoteAsStringValue() fails to encode 
  ctrl chars correctly.
* [Issue#48] Problems with spaces in URLs
 (reported by KlausBrunner)

2.1.2 (04-Dec-2012)

* [Issue#42] Problems with UTF32Reader
 (reported by James R [jroper@github])
* Added missing methods (like 'setPrettyPrinter()' in JsonGeneratorDelegate

2.1.1 (11-Nov-2012)

* [Issue#34] `JsonParser.nextFieldName()` fails on buffer boundary
 (reported by gsson@github)
* [Issue#38] `JsonParser.nextFieldName()` problems when handling
 names with trailing spaces
 (reported by matjazs@github)

2.1.0 (08-Oct-2012)

A new minor version for 2.x.

New features:

* [Issue#14]: add 'readBinaryValue(...)' method in JsonParser
* [Issue#16]: add 'writeBinary(InputStream, int)' method in JsonGenerator
  (and implement for JSON backend)
* [Issue#26]: Allow overriding "root value separator"
 (suggested by Henning S)

Improvements:

* [JACKSON-837]: Made JsonGenerator implement Flushable.
 (suggested by Matt G)
* [Issue#10]: add 'JsonProcessingException.getOriginalMessage()' for accessing
  message without location info
* [Issue#31]: make `JsonFactory` java.io.Serializable (via JDK)

Other:

* [Issue-25]: Add 'createParser' and 'createGenerator' (as eventual replacements
  for 'createJsonParser'/'createJsonGenerator') in 'JsonFactory'
* Try to improve locking aspects of symbol tables, by reducing scope of
  synchronized sections when creating, merging table contents.
* Added 'JsonFactory.copy()' method to support databinding's 'ObjectMapper.copy()'
* Added method 'requiresCustomCodec()' for JsonFactory and JsonParser
* Added 'JsonParser.getValueAsString()' method (to support flexible conversions)
* Added META-INF/services/com.fasterxml.jackson.core.JsonFactory SPI to register
  `JsonFactory` for even more automatic format discovery in future.

2.0.4 (26-Jun-2012)

Fixes:

* [Issue-6] PrettyPrinter, count wrong for end-object case
* 1.9.x fixes up to 1.9.8

2.0.3: skipped;	 only some modules use this version

2.0.2 (14-May-2012)

* 1.9.x fixes up to 1.9.7

2.0.1 (22-Apr-2012)

Fixes:

* [JACKSON-827] Fix incompatibilities with JDK 1.5 (2.0.0 accidentally
  required 1.6)
 (reported Pascal G)

2.0.0 (25-Mar-2012)

Fixes:

(all fixes up until 1.9.6)

Improvements

* [JACKSON-730]: Add checks to ensure that Features are applicable for
  instances (parsers, generators), or if not, throw IllegalArgumentException
* [JACKSON-742]: Add append-methods in SerializableString

New features:

* [JACKSON-782]: Add 'JsonParser.overrideCurrentName()', needed as a workaround
  for some exotic data binding cases (and/or formats)

[entries for versions 1.x and earlier not retained; refer to earlier releases)<|MERGE_RESOLUTION|>--- conflicted
+++ resolved
@@ -14,7 +14,6 @@
 === Releases ===
 ------------------------------------------------------------------------
 
-<<<<<<< HEAD
 2.14.0 (not yet released)
 
 #478: Provide implementation of async JSON parser fed by `ByteBufferFeeder`
@@ -62,11 +61,10 @@
   `byte[]`/`char[]`/String-with-offsets input
 #812: Add explicit bounds checks for `JsonFactory.createParser()` methods
   that take `byte[]`/`char[]`-with-offsets input
-=======
+
 2.13.4 (03-Sep-2022)
 
 No changes since 2.13.3
->>>>>>> 56c37162
 
 2.13.3 (14-May-2022)
 
