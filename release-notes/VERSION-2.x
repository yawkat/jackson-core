Project: jackson-core

Contains core streaming reader (`JsonParser`) and writer (`JsonGenerator`) abstractions,
factory for constructing readers/writers (JsonFactory), as well as a minimal set
of interfaces needed for streaming level to make callbacks and call-throughs,
via `ObjectCodec` and `TreeNode`.

Also includes implementation of this API for JSON.
Forms the base for other data formats as well, despite naming that suggests
JSON-specificity: naming is due to history, as Jackson started out as pure
JSON library.

------------------------------------------------------------------------
=== Releases ===
------------------------------------------------------------------------

<<<<<<< HEAD
2.14.0 (not yet released)

#684: Add "JsonPointer#appendProperty" and "JsonPointer#appendIndex"
 (contributed by Ilya G)
#715: Allow TokenFilters to keep empty arrays and objects
 (contributed by Nik E)
#733: Add `StreamReadCapability.EXACT_FLOATS` to indicate whether parser reports exact
  floating-point values or not
 (contributed Doug R)
=======
2.13.3 (not yet released)

#744: Limit size of exception message in BigDecimalParser
 (contributed by @pjfanning))
>>>>>>> ae14e722

2.13.2 (06-Mar-2022)

#732: Update Maven wrapper
 (contributed by Andrey S)
#739: `JsonLocation` in 2.13 only uses identity comparison for "content reference"
 (reported by Vlad T)

2.13.1 (19-Dec-2021)

#713: Incorrect parsing of single-quoted surrounded String values containing double quotes
 (reported by wcarmon@github)

2.13.0 (30-Sep-2021)

#652: Misleading exception for input source when processing byte buffer
  with start offset
 (reported by Greg W)
#658: Escape contents of source document snippet for `JsonLocation._appendSourceDesc()`
#664: Add `StreamWriteException` type to eventually replace `JsonGenerationException`
#671: Replace `getCurrentLocation()`/`getTokenLocation()` with
  `currentLocation()`/`currentTokenLocation()` in `JsonParser`
#673: Replace `JsonGenerator.writeObject()` (and related) with `writePOJO()`
#674: Replace `getCurrentValue()`/`setCurrentValue()` with
  `currentValue()`/`assignCurrentValue()` in `JsonParser`/`JsonGenerator
#677: Introduce O(n^1.5) BigDecimal parser implementation
 (contributed by Ferenc C)
#687:  ByteQuadsCanonicalizer.addName(String, int, int) has incorrect handling
  for case of q2 == null
#692: UTF32Reader ArrayIndexOutOfBoundsException
 (reported by Fabian M)
#694: Improve exception/JsonLocation handling for binary content: don't
  show content, include byte offset
#700: Unable to ignore properties when deserializing. TokenFilter seems broken
 (reported by xiazuojie@github)
#712: Optimize array allocation by `JsonStringEncoder`
- Add `mvnw` wrapper

2.12.5 (27-Aug-2021)

#712: (partial) Optimize array allocation by `JsonStringEncoder`
#713: Add back accidentally removed `JsonStringEncoder` related methods in
  `BufferRecyclers` (like `getJsonStringEncoder()`)

2.12.4 (06-Jul-2021)

#702: `ArrayOutOfBoundException` at `WriterBasedJsonGenerator.writeString(Reader, int)`
 (reported by Jeffrey Y)

2.12.3 (12-Apr-2021)
2.12.2 (03-Mar-2021)
2.12.1 (08-Jan-2021)

No changes since 2.12.0

2.12.0 (29-Nov-2020)

#500: Allow "optional-padding" for `Base64Variant`
 (contributed by Pavan K)
#573: More customizable TokenFilter inclusion (using `Tokenfilter.Inclusion`)
 (contributed by Jonathan H)
#618: Publish Gradle Module Metadata
 (contributed by Jendrik J)
#619: Add `StreamReadCapability` for further format-based/format-agnostic
  handling improvements
#627: Add `JsonParser.isExpectedNumberIntToken()` convenience method
#630: Add `StreamWriteCapability` for further format-based/format-agnostic
  handling improvements
#631: Add `JsonParser.getNumberValueExact()` to allow precision-retaining buffering
#639: Limit initial allocated block size by `ByteArrayBuilder` to max block size
#640: Add `JacksonException` as parent class of `JsonProcessingException`
#653: Make `JsonWriteContext.reset()` and `JsonReadContext.reset()` methods public
- Deprecate `JsonParser.getCurrentTokenId()` (use `#currentTokenId()` instead)
- Full "LICENSE" included in jar for easier access by compliancy tools

2.11.4 (12-Dec-2020)

#647: Fix NPE in `writeNumber(String)` method of `UTF8JsonGenerator`,
  `WriterBasedJsonGenerator`
 (contributed by Pavel K)

2.11.3 (02-Oct-2020)
2.11.2 (02-Aug-2020)
2.11.1 (25-Jun-2020)

No changes since 2.11.0

2.11.0 (26-Apr-2020)

#504: Add a String Array write method in the Streaming API
 (requested by Michel F, impl contributed by Oleksandr P)
#565: Synchronize variants of `JsonGenerator#writeNumberField` with `JsonGenerator#writeNumber`
 (contributed by valery1707@github)
#587: Add JsonGenerator#writeNumber(char[], int, int) method
 (contributed by Volkan Y)
#606: Do not clear aggregated contents of `TextBuffer` when `releaseBuffers()` called
#609: `FilteringGeneratorDelegate` does not handle `writeString(Reader, int)`
 (reported by Volkan Y)
#611: Optionally allow leading decimal in float tokens
 (contributed by James A)

2.10.5 (21-Jul-2020)

#616: Parsing JSON with `ALLOW_MISSING_VALUE` enabled results in endless stream
  of `VALUE_NULL` tokens
 (reported by Justin L)

2.10.4 (03-May-2020)

#605: Handle case when system property access is restricted
 (reported by rhernandez35@github)

2.10.3 (03-Mar-2020)

#592: DataFormatMatcher#getMatchedFormatName throws NPE when no match exists
 (reported by Scott L)
#603: 'JsonParser.getCurrentLocation()` byte/char offset update incorrectly for big payloads
 (reported, fix contributed by Fabien R)

2.10.2 (05-Jan-2020)

#580: FilteringGeneratorDelegate writeRawValue delegate to `writeRaw()`
  instead of `writeRawValue()`
 (reported by Arnaud R)
#582: `FilteringGeneratorDelegate` bug when filtering arrays (in 2.10.1)
 (reported by alarribeau@github)

2.10.1 (09-Nov-2019)

#455: Jackson reports wrong locations for JsonEOFException
 (reported by wastevenson@github, fix contributed by Todd O'B
#567: Add `uses` for `ObjectCodec` in module-info
 (reported by Marc M)
#578: Array index out of bounds in hex lookup
 (reported by Emily S)

2.10.0 (26-Sep-2019)

#433: Add Builder pattern for creating configured Stream factories
#464: Add "maximum unescaped char" configuration option for `JsonFactory` via builder
#467: Create `JsonReadFeature` to move JSON-specific `JsonParser.Feature`s to
#479: Improve thread-safety of buffer recycling
#480: `SerializableString` value can not directly render to Writer
 (requested by Philippe M)
#481: Create `JsonWriteFeature` to move JSON-specific `JsonGenerator.Feature`s to
#484: Implement `UTF8JsonGenerator.writeRawValue(SerializableString)` (and
  `writeRaw(..)`) more efficiently
#495: Create `StreamReadFeature` to move non-json specific `JsonParser.Feature`s to
#496: Create `StreamWriteFeature` to take over non-json-specific `JsonGenerator.Feature`s
#502: Make `DefaultPrettyPrinter.createInstance()` to fail for sub-classes
#506: Add missing type parameter for `TypeReference` in `ObjectCodec`
#508: Add new exception type `InputCoercionException` to be used for failed coercions
  like overflow for `int`
#517: Add `JsonGenerator.writeStartObject(Object, int)` (needed by CBOR, maybe Avro)
#527: Add simple module-info for JDK9+, using Moditect
#533: UTF-8 BOM not accounted for in JsonLocation.getByteOffset()
 (contributed by Fabien R)
#539: Reduce max size of recycled byte[]/char[] blocks by `TextBuffer`, `ByteArrayBuilder`
#547: `CharsToNameCanonicalizer`: Internal error on `SymbolTable.rehash()` with high
  number of hash collisions
 (reported by Alex R)
#548: ByteQuadsCanonicalizer: ArrayIndexOutOfBoundsException in addName
 (reported by Alex R)
#549: Add configurability of "quote character" for JSON factory
#561: Misleading exception for unquoted String parsing
#563: Async parser does not keep track of Array context properly
 (reported by Doug R)
- Rewrite `JsonGenerator.copyCurrentStructure()` to remove recursion)
- Add `missingNode()`, `nullNode()` in `TreeCodec`
- Add `JsonParserDelegate.delegate()` methods

2.9.10 (21-Sep-2019)

#540: UTF8StreamJsonParser: fix byte to int conversion for malformed escapes
 (reported by Alex R and Sam S)
#556: 'IndexOutOfBoundsException' in UTF8JsonGenerator.writeString(Reader, len)
  when using a negative length
 (reported by jacob-alan-ward@github)

2.9.9 (16-May-2019)

#516: _inputPtr off-by-one in UTF8StreamJsonParser._parseNumber2()
 (reported by Henrik G)
#531: Non-blocking parser reports incorrect locations when fed with non-zero offset
 (reported by David N)

2.9.8 (15-Dec-2018)

#488: Fail earlier on coercions from "too big" `BigInteger` into
  fixed-size types (`int`, `long`, `short`)
#510: Fix ArrayIndexOutofBoundsException found by LGTM.com
 (reported by Alexander E-T)
- Improve exception message for missing Base64 padding (see databind#2183)

2.9.7 (19-Sep-2018)

#476: Problem with `BufferRecycler` via async parser (or when sharing parser
 across threads)
#477: Exception while decoding Base64 value with escaped `=` character
#488: Fail earlier on coercions from "too big" `BigInteger` into
  fixed-size types (`int`, `long`, `short`)

2.9.6 (12-Jun-2018)

#400: Add mechanism for forcing `BufferRecycler` released (to call on shutdown)
 (contributed by Jeroen B)
#460: Failing to link `ObjectCodec` with `JsonFactory` copy constructor
#463: Ensure that `skipChildren()` of non-blocking `JsonParser` will throw
   exception if not enough input
  (requested by Doug R)

2.9.5 (26-Mar-2018)

No changes since 2.9.4

2.9.4 (24-Jan-2018)

#414: Base64 MIME variant does not ignore white space chars as per RFC2045
 (reported by tmoschou@github)
#437: `ArrayIndexOutOfBoundsException` in `UTF8StreamJsonParser`
 (reported by Igor A)

2.9.3 (09-Dec-2017)

#419: `ArrayIndexOutOfBoundsException` from `UTF32Reader.read()` on invalid input

2.9.2 (13-Oct-2017)

- New parent pom (`jackson-base`)

2.9.1 (07-Sep-2017)

#397: Add `Automatic-Module-Name` ("com.fasterxml.jackson.core") for JDK 9 module system

2.9.0 (30-Jul-2017))

#17: Add 'JsonGenerator.writeString(Reader r, int charLength)'
 (constributed by Logan W)
#57: Add support for non-blocking ("async") JSON parsing
#208: Make use of `_matchCount` in `FilteringParserDelegate`
 (contributed by Rafal F)
#242: Add new write methods in `JsonGenerator` for writing type id containers
#304: Optimize `NumberOutput.outputLong()` method
#306: Add new method in `JsonStreamContext` to construct `JsonPointer`
#312: Add `JsonProcessingException.clearLocation()` to allow clearing
  possibly security-sensitive information
 (contributed by Alex Y)
#314: Add a method in `JsonParser` to allow checking for "NaN" values
#323: Add `JsonParser.ALLOW_TRAILING_COMMA` to work for Arrays and Objects
 (contributed by Brad H)
#325: `DataInput` backed parser should handle `EOFException` at end of doc
 (reported by Brad H)
#330: `FilteringParserDelegate` seems to miss last closing `END_OBJECT`
 (contributed by Rafal F)
#340: Making `WriterBasedJsonGenerator` non-final
 (requested by rfoltyns@github)
#356: Improve indication of "source reference" in `JsonLocation` wrt `byte[]`,`char[]`
#372: JsonParserSequence#skipChildren() throws exception when current delegate is
  TokenBuffer.Parser with "incomplete" JSON
 (contributed by Michael S)
#374: Minimal and DefaultPrettyPrinter with configurable separators 
 (contributed by Rafal F)

2.8.11 (23-Dec-2017)

#418: ArrayIndexOutOfBoundsException from UTF32Reader.read on invalid input
 (reported, contributed fix for by pfitzsimons-r7@github)

2.8.10 (24-Aug-2017)

No changes since 2.8.9

2.8.9 (12-Jun-2017)

#382: ArrayIndexOutOfBoundsException from UTF32Reader.read on invalid input
 (reported by Wil S)

2.8.8 (05-Apr-2017)

#359: FilteringGeneratorDelegate does not override writeStartObject(Object forValue)
 (contributed by Arnaud R)
#362: Use correct length variable for UTF-8 surrogate writing

2.8.7 (21-Feb-2017)

#349: CharsToNameCanonicalizer performance bottleneck 
 (reported by Nuno D, nmldiegues@github)
#351: `java.lang.NegativeArraySizeException` at `ByteArrayBuilder.toByteArray()`
#354: Buffer size dependency in UTF8JsonGenerator writeRaw
 (reported by Chistopher C)

2.8.6 (12-Jan-2017)

#322: Trim tokens in error messages to 256 byte to prevent attacks
 (contributed by Alessio S)
#335: Missing exception for invalid last character of base64 string to decode
 using `Base64Variant.decode()`

2.8.5 (14-Nov-2016)
2.8.4 (14-Oct-2016)

No changes since 2.8.3

2.8.3 (17-Sep-2016)

#318: Add support for writing `byte[]` via `JsonGenerator.writeEmbeddedObject()`

2.8.2 (30-Aug-2016)
2.8.1 (20-Jul-2016)

No changes since 2.8.0

2.8.0 (04-Jul-2016)

#86: Allow inclusion of request body for `JsonParseException`
 (contributed by LokeshN)
#117: Add `JsonParser.Feature.ALLOW_MISSING_VALUES` to support for missing values
 (contributed by LokeshN)
#136: Add `JsonpCharacterEscapes` for easier handling of potential problems
 with JSONP and rare but technically allowed \u2028 and \u2029 linefeed characters
#253: Add `JsonGenerator. writeEmbeddedObject()` to allow writes of opaque native types
 (suggested by Gregoire C)
#255: Relax ownership checks for buffers not to require increase in size
#257: Add `writeStartObject(Object pojo)` to streamline assignment of current value
#265: `JsonStringEncoder` should allow passing `CharSequence`
 (contributed by Mikael S)
#276: Add support for serializing using `java.io.DataOutput`
#277: Add new scalar-array write methods for `int`/`long`/`double` cases
#279: Support `DataInput` for parsing
#280: Add `JsonParser.finishToken()` to force full, non-lazy reading of current token
#281: Add `JsonEOFException` as sub-class of `JsonParseException`
#282: Fail to report error for trying to write field name outside Object (root level)
#285: Add `JsonParser.getText(Writer)`
 (contributed by LokesN)
#290: Add `JsonGenerator.canWriteFormattedNumbers()` for introspection
#294: Add `JsonGenerator.writeFieldId(long)` method to support binary formats
 with non-String keys
#296: `JsonParserSequence` skips a token on a switched Parser
 (reported by Kevin G)
- Add `JsonParser.currentToken()` and `JsonParser.currentTokenId()` as replacements
  for `getCurrentToken()` and `getCurrentTokenId()`, respectively. Existing methods
  will likely be deprecated in 2.9.

2.7.9.3:

#1872: NullPointerException in SubTypeValidator.validateSubType when
  validating Spring interface
#1931: Two more c3p0 gadgets to exploit default typing issue

2.7.9.2 (20-Dec-2017)

#1607: `@JsonIdentityReference` not used when setup on class only
#1628: Don't print to error stream about failure to load JDK 7 types
#1680: Blacklist couple more types for deserialization
#1737: Block more JDK types from polymorphic deserialization
#1855: Blacklist for more serialization gadgets (dbcp/tomcat, spring)

2.7.9.1 (18-Apr-2017)

#1599: Jackson Deserializer security vulnerability

2.7.9 (04-Feb-2017)

No changes since 2.7.8

2.7.8 (26-Sep-2016)

#317: ArrayIndexOutOfBoundsException: 200 on floating point number with exactly
  200-length decimal part
 (reported by Allar H)

2.7.7 (27-Aug-2016)

#307: JsonGenerationException: Split surrogate on writeRaw() input thrown for
  input of a certain size
 (reported by Mike N)
#315: `OutOfMemoryError` when writing BigDecimal
 (reported by gmethwin@github)

2.7.6 (23-Jul-2016)

- Clean up of FindBugs reported possible issues.

2.7.5 (11-Jun-2016)
 
#280: FilteringGeneratorDelegate.writeUTF8String() should delegate to writeUTF8String()
 (reported by Tanguy L)

2.7.4 (29-Apr-2016)

#209: Make use of `_allowMultipleMatches` in `FilteringParserDelegate`
 (contributed by Lokesh N)
- Make `processor` transient in `JsonParseException`, `JsonGenerationException`
  to keep both Serializable

2.7.3 (16-Mar-2016)

No changes since 2.7.2.

2.7.2 (26-Feb-2016)

#246: Fix UTF8JsonGenerator to allow QUOTE_FIELD_NAMES to be toggled
 (suggested by philipa@github)

2.7.1 (02-Feb-2016)

No changes since 2.7.0.

2.7.0 (10-Jun-2016)

#37: JsonParser.getTokenLocation() doesn't update after field names
 (reported by Michael L)
#198: Add back-references to `JsonParser` / `JsonGenerator` for low-level parsing issues
 (via `JsonParseException`, `JsonGenerationException`)
#211: Typo of function name com.fasterxml.jackson.core.Version.isUknownVersion()
 (reported by timray@github)
#229: Array element and field token spans include previous comma.
- Implemented `ReaderBasedJsonParser.nextFieldName(SerializableString)`
  (to improved Afterburner performance over String/char[] sources)

2.6.6 (05-Apr-2016)

#248: VersionUtil.versionFor() unexpectedly return null instead of Version.unknownVersion()
 (reported by sammyhk@github)

2.6.5 (19-Jan-2016)
2.6.4 (07-Dec-2015)

No changes since 2.6.3.

2.6.3 (12-Oct-2015)

#220: Problem with `JsonParser.nextFieldName(SerializableString)` for byte-backed parser

2.6.2 (14-Sep-2015)

#213: Parser is sometimes wrong when using CANONICALIZE_FIELD_NAMES
 (reported by ichernev@github)
#216: ArrayIndexOutOfBoundsException: 128 when repeatedly serializing to a byte array
 (reported by geekbeast@github)

2.6.1 (09-Aug-2015)

#207: `ArrayIndexOutOfBoundsException` in `ByteQuadsCanonicalizer`
 (reported by Florian S, fschopp@github)

2.6.0 (17-Jul-2015)

#137: Allow filtering content read via `JsonParser` by specifying `JsonPointer`;
  uses new class `com.fasterxml.jackson.core.filter.FilteringParserDelegate`
  (and related, `TokenFilter`)
#177: Add a check so `JsonGenerator.writeString()` won't work if `writeFieldName()` expected.
#182: Inconsistent TextBuffer#getTextBuffer behavior
 (contributed by Masaru H)
#185: Allow filtering content written via `JsonGenerator` by specifying `JsonPointer`;
  uses new class `com.fasterxml.jackson.core.filter.FilteringGeneratorDelegate`
  (and related, `TokenFilter`)
#188: `JsonParser.getValueAsString()` should return field name for `JsonToken.FIELD_NAME`, not `null`
#189: Add `JsonFactory.Feature.USE_THREAD_LOCAL_FOR_BUFFER_RECYCLING` (default: true), which may
  be disabled to prevent use of ThreadLocal-based buffer recyling.
 (suggested by soldierkam@github)
#195: Add `JsonGenerator.getOutputBuffered()` to find out amount of content buffered,
  not yet flushed.
 (requested by Ruediger M)
#196: Add support for `FormatFeature` extension, for format-specifc Enum-backed
  parser/generator options
- Minor improvement to construction of "default PrettyPrinter": now overridable by data format
  modules
- Implement a new yet more optimized symbol table for byte-backed parsers
- Add `JsonParser.Feature.IGNORE_UNDEFINED`, useful for data formats like protobuf
- Optimize writing of String names (remove intermediate copy; with JDK7 no speed benefit)

2.5.5 (07-Dec-2015)

#220: Problem with `JsonParser.nextFieldName(SerializableString)` for byte-backed parser
#221: Fixed ArrayIndexOutOfBounds exception for character-based `JsonGenerator`
 (reported by a-lerion@github)

2.5.4 (09-Jun-2015)

No changes.

2.5.3 (24-Apr-2015)

#191: Longest collision chain in symbol table now exceeds maximum -- suspect a DoS attack
 (reported by Paul D)

2.5.2 (29-Mar-2015)

#181: Failure parsing -Infinity on buffer boundary
 (reported by brharrington@github)
#187: Longest collision chain in symbol table exceeds maximum length routinely
  in non-malicious code
 (reported by mazzaferri@github)

2.5.1 (06-Feb-2015)

#178: Add `Lf2SpacesIndenter.withLinefeed` back to keep binary-compatibility with 2.4.x
 (reported by ansell@github)
- Minor fix to alignment of null bytes in the last 4 bytes of name, in case where name
  may cross the input boundary

2.5.0 (01-Jan-2015)

#148: BytesToNameCanonicalizer can mishandle leading null byte(s).
 (reported by rjmac@github)
#164: Add `JsonGenerator.Feature.IGNORE_UNKNOWN` (but support via individual
  data format modules)
#166: Allow to configure line endings and indentation
 (contributed by Aaron D)
#167: `JsonGenerator` not catching problem of writing field name twice in a row
#168: Add methods in `JsonStreamContext` for keeping track of "current value"
#169: Add `JsonPointer.head()`
 (contributed by Alex S, lordofthejars@github)
- Added `ResolvedType.getParameterSource()` to support better resolution
 of generic types.
- Added `JsonGenerator.writeRawValue(SerializableString)`
- Added `JsonParser.hasExpectedStartObjectToken()` convenience method
- Added `JsonParser.hasTokenId(id)` convenience method
- Added `JsonParser.nextFieldName()` (no args)

2.4.6 (23-Apr-2015)

#184: WRITE_NUMBERS_AS_STRINGS disables WRITE_BIGDECIMAL_AS_PLAIN
 (reported by Derek C)

2.4.5 (13-Jan-2015)

No changes since 2.4.4.

2.4.4 (24-Nov-2014)

#157: ArrayIndexOutOfBoundsException: 200 on numbers with more than 200 digits.
 (reported by Lars P, larsp@github)
#173: An exception is thrown for a valid JsonPointer expression
 (reported by Alex S)
#176: `JsonPointer` should not consider "00" to be valid index
 (reported by fge@gitub)
- Fix `JsonGenerator.setFeatureMask()` to better handle dynamic changes.

2.4.3 (02-Oct-2014)

#152: Exception for property names longer than 256k
 (reported by CrendKing@github)

2.4.2 (13-Aug-2014)

#145: NPE at BytesToNameCanonicalizer
 (reported by Shay B)
#146: Error while parsing negative floats at the end of the input buffer
 (reported by rjmac@github)

2.4.1 (16-Jun-2014)

#143: Flaw in `BufferRecycler.allocByteBuffer(int,int)` that results in
 performance regression

2.4.0 (29-May-2014)

#121: Increase size of low-level byte[]/char[] input/output buffers
 (from 4k->8k for bytes, 2k->4k for chars)
#127: Add `JsonGenerator.writeStartArray(int size)` for binary formats
#138: Add support for using `char[]` as input source; optimize handling
  of `String` input as well.
- Refactor `BufferRecycler` to eliminate helper enums

2.3.5 (13-Jan-2015)

#152: Exception for property names longer than 256k
#173: An exception is thrown for a valid JsonPointer expression
#176: `JsonPointer` should not consider "00" to be valid index

2.3.4 (17-Jul-2014)
2.3.3 (10-Apr-2014)

No changes since 2.3.2.

2.3.2 (01-Mar-2014)

#126: Revert some 1.6 back to make core lib work with Android 2.2 (FroYo)
 (contributed by Goncalo S)
#129: Missing delegation method, `JsonParserDelegate.isExpectedStartArrayToken()`
 (Pascal G)
#133: Prevent error on JsonPointer expressions for properties that have numeric
  ids above 32-bit range
 (reported by mrstlee@github)

2.3.1 (28-Dec-2013)

No functional changes.

2.3.0 (13-Nov-2013)

#8: Add methods in `JsonParser`/`JsonGenerator` for reading/writing Object Ids
#47: Support YAML-style comments with `JsonParser.Feature.ALLOW_YAML_COMMENTS`
#60: Add a feature (`JsonParser.Feature.STRICT_DUPLICATE_DETECTION`) to verify
  that input does not contain duplicate filed names
#77: Improve error reporting for unrecognized tokens
 (requested by cowwoc@github)
#85: Add `JsonGenerator.Feature.WRITE_BIGDECIMAL_AS_PLAIN`
#91: Add methods in `JsonGenerator` for writing native Type Ids
#92: Add methods in `JsonParser` for reading native Type Ids
#93: Add `getFeatureMask()`, `setFeatureMask()` in `JsonGenerator`/`JsonParser`
#94: Allow coercion of String value "null" (similar to handling of null token)
#96: Add `JsonFactory.requiresPropertyOrdering()` introspection method
#97: JsonGenerator's `JsonWriteContext` not maintained properly, loses
  current field name
 (reported by Sam R)
#98: Improve handling of failures for `BigDecimal`, for "NaN" (and infinity)
#102: Unquoted field names can not start with a digit
#103: Add `JsonFactory.canHandleBinaryNatively`, `JsonGenerator.canWriteBinaryNatively`
 to let databind module detect level of support for binary data.
#105: Parser parsers numbers eagerly; does not report error with missing space
#106: Add `JsonGenerator.Feature.STRICT_DUPLICATE_DETECTION` for preventing dup names
#110: Improve overridability of `JsonGeneratorDelegate`
 (suggested by qpliu@github)
#111: _currInputRowStart isn't initialized in UTF8StreamJsonParser() constructor
 (reported by dreamershl@github)
#115: JsonGenerator writeRawValue problem with surrogate UTF-8 characters
 (reported by Marcin Z)
#116: WriterBasedJsonGenerator produces truncated Unicode escape sequences
 (reported by Steve L-S)
- Improve `DefaultPrettyPrinter`, `Lf2SpacesIndenter` (from databind #276)
- Add `JsonGenerator.canOmitFields()` method to support discovery of
  positional formats, needed for handling of filtering for CSV
- Rewrite `InternCache` to use `ConcurrentHashMap`, to work more efficiently both
  for common case of few misses (no block on access), and slowest cases (lots of
  misses).
- Add `JsonPointer` implementation, to be used by tree model, streaming
- Make `UTF8StreamJsonParser` non-final, for potential sub-classing

2.2.3 (23-Aug-2013)

#78: ArrayIndexOutOfBoundsException for very long numbers (>500 digits)
 (reported by boothen@github)
#81: CharTypes.appendQuoted misencodes first 32 Unicode values as '\0000'
 (reported by githubaff0@github)
#84: Support for parsing 'Infinity' when feature ALLOW_NON_NUMERIC_NUMBERS is on
 (contributed by ebrevdo@github)
- Add `Base64Variant.decode()` convenience methods

2.2.2 (26-May-2013)

No changes since previous version.

2.2.1 (03-May-2013)

#72: JsonFactory.copy() was not copying settings properly
 (reported by Christian S (squiddle@github))
- Moved VERSION/LICENSE contained in jars under META-INF/, to resolve
  Android packaging (APK) issues

2.2.0 (22-Apr-2013)

Fixes:

#51: JsonLocation had non-serializable field, mark as transient

Improvements

#46, #49: Improve VersionUtil to generate PackageVersion, instead of
  reading VERSION.txt from jar -- improves startup perf on Android significantly
 (contributed by Ben G)
#59: Add more functionality in `TreeNode` interface, to allow some
 level of traversal over any and all Tree Model implementations
#69: Add support for writing `short` values in JsonGenerator

2.1.3 (19-Jan-2013)

* [JACKSON-884]: JsonStringEncoder.quoteAsStringValue() fails to encode 
  ctrl chars correctly.
* [Issue#48] Problems with spaces in URLs
 (reported by KlausBrunner)

2.1.2 (04-Dec-2012)

* [Issue#42] Problems with UTF32Reader
 (reported by James R [jroper@github])
* Added missing methods (like 'setPrettyPrinter()' in JsonGeneratorDelegate

2.1.1 (11-Nov-2012)

* [Issue#34] `JsonParser.nextFieldName()` fails on buffer boundary
 (reported by gsson@github)
* [Issue#38] `JsonParser.nextFieldName()` problems when handling
 names with trailing spaces
 (reported by matjazs@github)

2.1.0 (08-Oct-2012)

A new minor version for 2.x.

New features:

* [Issue#14]: add 'readBinaryValue(...)' method in JsonParser
* [Issue#16]: add 'writeBinary(InputStream, int)' method in JsonGenerator
  (and implement for JSON backend)
* [Issue#26]: Allow overriding "root value separator"
 (suggested by Henning S)

Improvements:

* [JACKSON-837]: Made JsonGenerator implement Flushable.
 (suggested by Matt G)
* [Issue#10]: add 'JsonProcessingException.getOriginalMessage()' for accessing
  message without location info
* [Issue#31]: make `JsonFactory` java.io.Serializable (via JDK)

Other:

* [Issue-25]: Add 'createParser' and 'createGenerator' (as eventual replacements
  for 'createJsonParser'/'createJsonGenerator') in 'JsonFactory'
* Try to improve locking aspects of symbol tables, by reducing scope of
  synchronized sections when creating, merging table contents.
* Added 'JsonFactory.copy()' method to support databinding's 'ObjectMapper.copy()'
* Added method 'requiresCustomCodec()' for JsonFactory and JsonParser
* Added 'JsonParser.getValueAsString()' method (to support flexible conversions)
* Added META-INF/services/com.fasterxml.jackson.core.JsonFactory SPI to register
  `JsonFactory` for even more automatic format discovery in future.

2.0.4 (26-Jun-2012)

Fixes:

* [Issue-6] PrettyPrinter, count wrong for end-object case
* 1.9.x fixes up to 1.9.8

2.0.3: skipped;	 only some modules use this version

2.0.2 (14-May-2012)

* 1.9.x fixes up to 1.9.7

2.0.1 (22-Apr-2012)

Fixes:

* [JACKSON-827] Fix incompatibilities with JDK 1.5 (2.0.0 accidentally
  required 1.6)
 (reported Pascal G)

2.0.0 (25-Mar-2012)

Fixes:

(all fixes up until 1.9.6)

Improvements

* [JACKSON-730]: Add checks to ensure that Features are applicable for
  instances (parsers, generators), or if not, throw IllegalArgumentException
* [JACKSON-742]: Add append-methods in SerializableString

New features:

* [JACKSON-782]: Add 'JsonParser.overrideCurrentName()', needed as a workaround
  for some exotic data binding cases (and/or formats)

[entries for versions 1.x and earlier not retained; refer to earlier releases)<|MERGE_RESOLUTION|>--- conflicted
+++ resolved
@@ -14,7 +14,6 @@
 === Releases ===
 ------------------------------------------------------------------------
 
-<<<<<<< HEAD
 2.14.0 (not yet released)
 
 #684: Add "JsonPointer#appendProperty" and "JsonPointer#appendIndex"
@@ -24,12 +23,11 @@
 #733: Add `StreamReadCapability.EXACT_FLOATS` to indicate whether parser reports exact
   floating-point values or not
  (contributed Doug R)
-=======
+
 2.13.3 (not yet released)
 
 #744: Limit size of exception message in BigDecimalParser
  (contributed by @pjfanning))
->>>>>>> ae14e722
 
 2.13.2 (06-Mar-2022)
 
