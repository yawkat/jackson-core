Project: jackson-core

Contains core streaming reader (`JsonParser`) and writer (`JsonGenerator`) abstractions,
factory for constructing readers/writers (JsonFactory), as well as a minimal set
of interfaces needed for streaming level to make callbacks and call-throughs,
via `ObjectCodec` and `TreeNode`.

Also includes implementation of this API for JSON.
Forms the base for other data formats as well, despite naming that suggests
JSON-specificity: naming is due to history, as Jackson started out as pure
JSON library.

------------------------------------------------------------------------
=== Releases ===
------------------------------------------------------------------------

<<<<<<< HEAD
2.7.0 (10-Jun-2016)

#37: JsonParser.getTokenLocation() doesn't update after field names
 (reported by Michael L)
#198: Add back-references to `JsonParser` / `JsonGenerator` for low-level parsing issues
 (via `JsonParseException`, `JsonGenerationException`)
#211: Typo of function name com.fasterxml.jackson.core.Version.isUknownVersion()
 (reported by timray@github)
#229: Array element and field token spans include previous comma.
- Implemented `ReaderBasedJsonParser.nextFieldName(SerializableString)`
  (to improved Afterburner performance over String/char[] sources)

=======
2.6.6 (not yet released)

#248: VersionUtil.versionFor() unexpectedly return null instead of Version.unknownVersion()
 (reported by sammyhk@github)

2.6.5 (19-Jan-2015)
>>>>>>> 1fb1e271
2.6.4 (07-Dec-2015)

No changes since 2.6.3.

2.6.3 (12-Oct-2015)

#220: Problem with `JsonParser.nextFieldName(SerializableString)` for byte-backed parser

2.6.2 (14-Sep-2015)

#213: Parser is sometimes wrong when using CANONICALIZE_FIELD_NAMES
 (reported by ichernev@github)
#216: ArrayIndexOutOfBoundsException: 128 when repeatedly serializing to a byte array
 (reported by geekbeast@github)

2.6.1 (09-Aug-2015)

#207: `ArrayIndexOutOfBoundsException` in `ByteQuadsCanonicalizer`
 (reported by Florian S, fschopp@github)

2.6.0 (17-Jul-2015)

#137: Allow filtering content read via `JsonParser` by specifying `JsonPointer`;
  uses new class `com.fasterxml.jackson.core.filter.FilteringParserDelegate`
  (and related, `TokenFilter`)
#177: Add a check so `JsonGenerator.writeString()` won't work if `writeFieldName()` expected.
#182: Inconsistent TextBuffer#getTextBuffer behavior
 (contributed by Masaru H)
#185: Allow filtering content written via `JsonGenerator` by specifying `JsonPointer`;
  uses new class `com.fasterxml.jackson.core.filter.FilteringGeneratorDelegate`
  (and related, `TokenFilter`)
#188: `JsonParser.getValueAsString()` should return field name for `JsonToken.FIELD_NAME`, not `null`
#189: Add `JsonFactory.Feature.USE_THREAD_LOCAL_FOR_BUFFER_RECYCLING` (default: true), which may
  be disabled to prevent use of ThreadLocal-based buffer recyling.
 (suggested by soldierkam@github)
#195: Add `JsonGenerator.getOutputBuffered()` to find out amount of content buffered,
  not yet flushed.
 (requested by Ruediger M)
#196: Add support for `FormatFeature` extension, for format-specifc Enum-backed
  parser/generator options
- Minor improvement to construction of "default PrettyPrinter": now overridable by data format
  modules
- Implement a new yet more optimized symbol table for byte-backed parsers
- Add `JsonParser.Feature.IGNORE_UNDEFINED`, useful for data formats like protobuf
- Optimize writing of String names (remove intermediate copy; with JDK7 no speed benefit)

2.5.5 (not yet released)

#220: Problem with `JsonParser.nextFieldName(SerializableString)` for byte-backed parser
#221: Fixed ArrayIndexOutOfBounds exception for character-based `JsonGenerator`
 (reported by a-lerion@github)

2.5.4 (09-Jun-2015)

No changes.

2.5.3 (24-Apr-2015)

#191: Longest collision chain in symbol table now exceeds maximum -- suspect a DoS attack
 (reported by Paul D)

2.5.2 (29-Mar-2015)

#181: Failure parsing -Infinity on buffer boundary
 (reported by brharrington@github)
#187: Longest collision chain in symbol table exceeds maximum length routinely
  in non-malicious code
 (reported by mazzaferri@github)

2.5.1 (06-Feb-2015)

#178: Add `Lf2SpacesIndenter.withLinefeed` back to keep binary-compatibility with 2.4.x
 (reported by ansell@github)
- Minor fix to alignment of null bytes in the last 4 bytes of name, in case where name
  may cross the input boundary

2.5.0 (01-Jan-2015)

#148: BytesToNameCanonicalizer can mishandle leading null byte(s).
 (reported by rjmac@github)
#164: Add `JsonGenerator.Feature.IGNORE_UNKNOWN` (but support via individual
  data format modules)
#166: Allow to configure line endings and indentation
 (contributed by Aaron D)
#167: `JsonGenerator` not catching problem of writing field name twice in a row
#168: Add methods in `JsonStreamContext` for keeping track of "current value"
#169: Add `JsonPointer.head()`
 (contributed by Alex S, lordofthejars@github)
- Added `ResolvedType.getParameterSource()` to support better resolution
 of generic types.
- Added `JsonGenerator.writeRawValue(SerializableString)`
- Added `JsonParser.hasExpectedStartObjectToken()` convenience method
- Added `JsonParser.hasTokenId(id)` convenience method
- Added `JsonParser.nextFieldName()` (no args)

2.4.6 (23-Apr-2015)

#184: WRITE_NUMBERS_AS_STRINGS disables WRITE_BIGDECIMAL_AS_PLAIN
 (reported by Derek C)

2.4.5 (13-Jan-2015)

No changes since 2.4.4.

2.4.4 (24-Nov-2014)

#157: ArrayIndexOutOfBoundsException: 200 on numbers with more than 200 digits.
 (reported by Lars P, larsp@github)
#173: An exception is thrown for a valid JsonPointer expression
 (reported by Alex S)
#176: `JsonPointer` should not consider "00" to be valid index
 (reported by fge@gitub)
- Fix `JsonGenerator.setFeatureMask()` to better handle dynamic changes.

2.4.3 (02-Oct-2014)

#152: Exception for property names longer than 256k
 (reported by CrendKing@github)

2.4.2 (13-Aug-2014)

#145: NPE at BytesToNameCanonicalizer
 (reported by Shay B)
#146: Error while parsing negative floats at the end of the input buffer
 (reported by rjmac@github)

2.4.1 (16-Jun-2014)

#143: Flaw in `BufferRecycler.allocByteBuffer(int,int)` that results in
 performance regression

2.4.0 (29-May-2014)

#121: Increase size of low-level byte[]/char[] input/output buffers
 (from 4k->8k for bytes, 2k->4k for chars)
#127: Add `JsonGenerator.writeStartArray(int size)` for binary formats
#138: Add support for using `char[]` as input source; optimize handling
  of `String` input as well.
- Refactor `BufferRecycler` to eliminate helper enums

2.3.5 (13-Jan-2015)

#152: Exception for property names longer than 256k
#173: An exception is thrown for a valid JsonPointer expression
#176: `JsonPointer` should not consider "00" to be valid index

2.3.4 (17-Jul-2014)
2.3.3 (10-Apr-2014)

No changes since 2.3.2.

2.3.2 (01-Mar-2014)

#126: Revert some 1.6 back to make core lib work with Android 2.2 (FroYo)
 (contributed by Goncalo S)
#129: Missing delegation method, `JsonParserDelegate.isExpectedStartArrayToken()`
 (Pascal G)
#133: Prevent error on JsonPointer expressions for properties that have numeric
  ids above 32-bit range
 (reported by mrstlee@github)

2.3.1 (28-Dec-2013)

No functional changes.

2.3.0 (13-Nov-2013)

#8: Add methods in `JsonParser`/`JsonGenerator` for reading/writing Object Ids
#47: Support YAML-style comments with `JsonParser.Feature.ALLOW_YAML_COMMENTS`
#60: Add a feature (`JsonParser.Feature.STRICT_DUPLICATE_DETECTION`) to verify
  that input does not contain duplicate filed names
#77: Improve error reporting for unrecognized tokens
 (requested by cowwoc@github)
#85: Add `JsonGenerator.Feature.WRITE_BIGDECIMAL_AS_PLAIN`
#91: Add methods in `JsonGenerator` for writing native Type Ids
#92: Add methods in `JsonParser` for reading native Type Ids
#93: Add `getFeatureMask()`, `setFeatureMask()` in `JsonGenerator`/`JsonParser`
#94: Allow coercion of String value "null" (similar to handling of null token)
#96: Add `JsonFactory.requiresPropertyOrdering()` introspection method
#97: JsonGenerator's `JsonWriteContext` not maintained properly, loses
  current field name
 (reported by Sam R)
#98: Improve handling of failures for `BigDecimal`, for "NaN" (and infinity)
#102: Unquoted field names can not start with a digit
#103: Add `JsonFactory.canHandleBinaryNatively`, `JsonGenerator.canWriteBinaryNatively`
 to let databind module detect level of support for binary data.
#105: Parser parsers numbers eagerly; does not report error with missing space
#106: Add `JsonGenerator.Feature.STRICT_DUPLICATE_DETECTION` for preventing dup names
#110: Improve overridability of `JsonGeneratorDelegate`
 (suggested by qpliu@github)
#111: _currInputRowStart isn't initialized in UTF8StreamJsonParser() constructor
 (reported by dreamershl@github)
#115: JsonGenerator writeRawValue problem with surrogate UTF-8 characters
 (reported by Marcin Z)
#116: WriterBasedJsonGenerator produces truncated Unicode escape sequences
 (reported by Steve L-S)
- Improve `DefaultPrettyPrinter`, `Lf2SpacesIndenter` (from databind #276)
- Add `JsonGenerator.canOmitFields()` method to support discovery of
  positional formats, needed for handling of filtering for CSV
- Rewrite `InternCache` to use `ConcurrentHashMap`, to work more efficiently both
  for common case of few misses (no block on access), and slowest cases (lots of
  misses).
- Add `JsonPointer` implementation, to be used by tree model, streaming
- Make `UTF8StreamJsonParser` non-final, for potential sub-classing

2.2.3 (23-Aug-2013)

#78: ArrayIndexOutOfBoundsException for very long numbers (>500 digits)
 (reported by boothen@github)
#81: CharTypes.appendQuoted misencodes first 32 Unicode values as '\0000'
 (reported by githubaff0@github)
#84: Support for parsing 'Infinity' when feature ALLOW_NON_NUMERIC_NUMBERS is on
 (contributed by ebrevdo@github)
- Add `Base64Variant.decode()` convenience methods

2.2.2 (26-May-2013)

No changes since previous version.

2.2.1 (03-May-2013)

#72: JsonFactory.copy() was not copying settings properly
 (reported by Christian S (squiddle@github))
- Moved VERSION/LICENSE contained in jars under META-INF/, to resolve
  Android packaging (APK) issues

2.2.0 (22-Apr-2013)

Fixes:

#51: JsonLocation had non-serializable field, mark as transient

Improvements

#46, #49: Improve VersionUtil to generate PackageVersion, instead of
  reading VERSION.txt from jar -- improves startup perf on Android significantly
 (contributed by Ben G)
#59: Add more functionality in `TreeNode` interface, to allow some
 level of traversal over any and all Tree Model implementations
#69: Add support for writing `short` values in JsonGenerator

2.1.3 (19-Jan-2013)

* [JACKSON-884]: JsonStringEncoder.quoteAsStringValue() fails to encode 
  ctrl chars correctly.
* [Issue#48] Problems with spaces in URLs
 (reported by KlausBrunner)

2.1.2 (04-Dec-2012)

* [Issue#42] Problems with UTF32Reader
 (reported by James R [jroper@github])
* Added missing methods (like 'setPrettyPrinter()' in JsonGeneratorDelegate

2.1.1 (11-Nov-2012)

* [Issue#34] `JsonParser.nextFieldName()` fails on buffer boundary
 (reported by gsson@github)
* [Issue#38] `JsonParser.nextFieldName()` problems when handling
 names with trailing spaces
 (reported by matjazs@github)

2.1.0 (08-Oct-2012)

A new minor version for 2.x.

New features:

* [Issue#14]: add 'readBinaryValue(...)' method in JsonParser
* [Issue#16]: add 'writeBinary(InputStream, int)' method in JsonGenerator
  (and implement for JSON backend)
* [Issue#26]: Allow overriding "root value separator"
 (suggested by Henning S)

Improvements:

* [JACKSON-837]: Made JsonGenerator implement Flushable.
 (suggested by Matt G)
* [Issue#10]: add 'JsonProcessingException.getOriginalMessage()' for accessing
  message without location info
* [Issue#31]: make `JsonFactory` java.io.Serializable (via JDK)

Other:

* [Issue-25]: Add 'createParser' and 'createGenerator' (as eventual replacements
  for 'createJsonParser'/'createJsonGenerator') in 'JsonFactory'
* Try to improve locking aspects of symbol tables, by reducing scope of
  synchronized sections when creating, merging table contents.
* Added 'JsonFactory.copy()' method to support databinding's 'ObjectMapper.copy()'
* Added method 'requiresCustomCodec()' for JsonFactory and JsonParser
* Added 'JsonParser.getValueAsString()' method (to support flexible conversions)
* Added META-INF/services/com.fasterxml.jackson.core.JsonFactory SPI to register
  `JsonFactory` for even more automatic format discovery in future.

2.0.4 (26-Jun-2012)

Fixes:

* [Issue-6] PrettyPrinter, count wrong for end-object case
* 1.9.x fixes up to 1.9.8

2.0.3: skipped;	 only some modules use this version

2.0.2 (14-May-2012)

* 1.9.x fixes up to 1.9.7

2.0.1 (22-Apr-2012)

Fixes:

* [JACKSON-827] Fix incompatibilities with JDK 1.5 (2.0.0 accidentally
  required 1.6)
 (reported Pascal G)

2.0.0 (25-Mar-2012)

Fixes:

(all fixes up until 1.9.6)

Improvements

* [JACKSON-730]: Add checks to ensure that Features are applicable for
  instances (parsers, generators), or if not, throw IllegalArgumentException
* [JACKSON-742]: Add append-methods in SerializableString

New features:

* [JACKSON-782]: Add 'JsonParser.overrideCurrentName()', needed as a workaround
  for some exotic data binding cases (and/or formats)

[entries for versions 1.x and earlier not retained; refer to earlier releases)<|MERGE_RESOLUTION|>--- conflicted
+++ resolved
@@ -14,7 +14,6 @@
 === Releases ===
 ------------------------------------------------------------------------
 
-<<<<<<< HEAD
 2.7.0 (10-Jun-2016)
 
 #37: JsonParser.getTokenLocation() doesn't update after field names
@@ -27,14 +26,12 @@
 - Implemented `ReaderBasedJsonParser.nextFieldName(SerializableString)`
   (to improved Afterburner performance over String/char[] sources)
 
-=======
 2.6.6 (not yet released)
 
 #248: VersionUtil.versionFor() unexpectedly return null instead of Version.unknownVersion()
  (reported by sammyhk@github)
 
 2.6.5 (19-Jan-2015)
->>>>>>> 1fb1e271
 2.6.4 (07-Dec-2015)
 
 No changes since 2.6.3.
