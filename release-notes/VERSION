--- conflicted
+++ resolved
@@ -14,7 +14,6 @@
 === Releases ===
 ------------------------------------------------------------------------
 
-<<<<<<< HEAD
 2.5.2 (not yet released)
 
 #181: Failure parsing -Infinity on buffer boundary
@@ -45,12 +44,11 @@
 - Added `JsonParser.hasExpectedStartObjectToken()` convenience method
 - Added `JsonParser.hasTokenId(id)` convenience method
 - Added `JsonParser.nextFieldName()` (no args)
-=======
+
 2.4.6 (not released yet)
 
 #184: WRITE_NUMBERS_AS_STRINGS disables WRITE_BIGDECIMAL_AS_PLAIN
  (reported by Derek C)
->>>>>>> fca10e33
 
 2.4.5 (13-Jan-2015)
 
