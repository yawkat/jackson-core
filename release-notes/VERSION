Project: jackson-core

Contains core streaming reader (`JsonParser`) and writer (`JsonGenerator`) abstractions,
factory for constructing readers/writers (JsonFactory), as well as a minimal set
of interfaces needed for streaming level to make callbacks and call-throughs,
via `ObjectCodec` and `TreeNode`.

Also includes implementation of this API for JSON.
Forms the base for other data formats as well, despite naming that suggests
JSON-specificity: naming is due to history, as Jackson started out as pure
JSON library.

------------------------------------------------------------------------
=== Releases ===
------------------------------------------------------------------------

<<<<<<< HEAD
2.7.0 (not yet released)

#37: JsonParser.getTokenLocation() doesn't update after field names
 (reported by Michael L)
#198: Add back-references to `JsonParser` / `JsonGenerator` for low-level parsing issues
 (via `JsonParseException`, `JsonGenerationException`)
#211: Typo of function name com.fasterxml.jackson.core.Version.isUknownVersion()
 (reported by timray@github)
#229: Array element and field token spans include previous comma.
- Implemented `ReaderBasedJsonParser.nextFieldName(SerializableString)`
  (to improved Afterburner performance over String/char[] sources)
=======
2.6.4 (07-Dec-2015)

No changes since 2.6.3.
>>>>>>> b338237b

2.6.3 (12-Oct-2015)

#220: Problem with `JsonParser.nextFieldName(SerializableString)` for byte-backed parser

2.6.2 (14-Sep-2015)

#213: Parser is sometimes wrong when using CANONICALIZE_FIELD_NAMES
 (reported by ichernev@github)
#216: ArrayIndexOutOfBoundsException: 128 when repeatedly serializing to a byte array
 (reported by geekbeast@github)

2.6.1 (09-Aug-2015)

#207: `ArrayIndexOutOfBoundsException` in `ByteQuadsCanonicalizer`
 (reported by Florian S, fschopp@github)

2.6.0 (17-Jul-2015)

#137: Allow filtering content read via `JsonParser` by specifying `JsonPointer`;
  uses new class `com.fasterxml.jackson.core.filter.FilteringParserDelegate`
  (and related, `TokenFilter`)
#177: Add a check so `JsonGenerator.writeString()` won't work if `writeFieldName()` expected.
#182: Inconsistent TextBuffer#getTextBuffer behavior
 (contributed by Masaru H)
#185: Allow filtering content written via `JsonGenerator` by specifying `JsonPointer`;
  uses new class `com.fasterxml.jackson.core.filter.FilteringGeneratorDelegate`
  (and related, `TokenFilter`)
#188: `JsonParser.getValueAsString()` should return field name for `JsonToken.FIELD_NAME`, not `null`
#189: Add `JsonFactory.Feature.USE_THREAD_LOCAL_FOR_BUFFER_RECYCLING` (default: true), which may
  be disabled to prevent use of ThreadLocal-based buffer recyling.
 (suggested by soldierkam@github)
#195: Add `JsonGenerator.getOutputBuffered()` to find out amount of content buffered,
  not yet flushed.
 (requested by Ruediger M)
#196: Add support for `FormatFeature` extension, for format-specifc Enum-backed
  parser/generator options
- Minor improvement to construction of "default PrettyPrinter": now overridable by data format
  modules
- Implement a new yet more optimized symbol table for byte-backed parsers
- Add `JsonParser.Feature.IGNORE_UNDEFINED`, useful for data formats like protobuf
- Optimize writing of String names (remove intermediate copy; with JDK7 no speed benefit)

2.5.5 (not yet released)

#220: Problem with `JsonParser.nextFieldName(SerializableString)` for byte-backed parser
#221: Fixed ArrayIndexOutOfBounds exception for character-based `JsonGenerator`
 (reported by a-lerion@github)

2.5.4 (09-Jun-2015)

No changes.

2.5.3 (24-Apr-2015)

#191: Longest collision chain in symbol table now exceeds maximum -- suspect a DoS attack
 (reported by Paul D)

2.5.2 (29-Mar-2015)

#181: Failure parsing -Infinity on buffer boundary
 (reported by brharrington@github)
#187: Longest collision chain in symbol table exceeds maximum length routinely
  in non-malicious code
 (reported by mazzaferri@github)

2.5.1 (06-Feb-2015)

#178: Add `Lf2SpacesIndenter.withLinefeed` back to keep binary-compatibility with 2.4.x
 (reported by ansell@github)
- Minor fix to alignment of null bytes in the last 4 bytes of name, in case where name
  may cross the input boundary

2.5.0 (01-Jan-2015)

#148: BytesToNameCanonicalizer can mishandle leading null byte(s).
 (reported by rjmac@github)
#164: Add `JsonGenerator.Feature.IGNORE_UNKNOWN` (but support via individual
  data format modules)
#166: Allow to configure line endings and indentation
 (contributed by Aaron D)
#167: `JsonGenerator` not catching problem of writing field name twice in a row
#168: Add methods in `JsonStreamContext` for keeping track of "current value"
#169: Add `JsonPointer.head()`
 (contributed by Alex S, lordofthejars@github)
- Added `ResolvedType.getParameterSource()` to support better resolution
 of generic types.
- Added `JsonGenerator.writeRawValue(SerializableString)`
- Added `JsonParser.hasExpectedStartObjectToken()` convenience method
- Added `JsonParser.hasTokenId(id)` convenience method
- Added `JsonParser.nextFieldName()` (no args)

2.4.6 (23-Apr-2015)

#184: WRITE_NUMBERS_AS_STRINGS disables WRITE_BIGDECIMAL_AS_PLAIN
 (reported by Derek C)

2.4.5 (13-Jan-2015)

No changes since 2.4.4.

2.4.4 (24-Nov-2014)

#157: ArrayIndexOutOfBoundsException: 200 on numbers with more than 200 digits.
 (reported by Lars P, larsp@github)
#173: An exception is thrown for a valid JsonPointer expression
 (reported by Alex S)
#176: `JsonPointer` should not consider "00" to be valid index
 (reported by fge@gitub)
- Fix `JsonGenerator.setFeatureMask()` to better handle dynamic changes.

2.4.3 (02-Oct-2014)

#152: Exception for property names longer than 256k
 (reported by CrendKing@github)

2.4.2 (13-Aug-2014)

#145: NPE at BytesToNameCanonicalizer
 (reported by Shay B)
#146: Error while parsing negative floats at the end of the input buffer
 (reported by rjmac@github)

2.4.1 (16-Jun-2014)

#143: Flaw in `BufferRecycler.allocByteBuffer(int,int)` that results in
 performance regression

2.4.0 (29-May-2014)

#121: Increase size of low-level byte[]/char[] input/output buffers
 (from 4k->8k for bytes, 2k->4k for chars)
#127: Add `JsonGenerator.writeStartArray(int size)` for binary formats
#138: Add support for using `char[]` as input source; optimize handling
  of `String` input as well.
- Refactor `BufferRecycler` to eliminate helper enums

2.3.5 (13-Jan-2015)

#152: Exception for property names longer than 256k
#173: An exception is thrown for a valid JsonPointer expression
#176: `JsonPointer` should not consider "00" to be valid index

2.3.4 (17-Jul-2014)
2.3.3 (10-Apr-2014)

No changes since 2.3.2.

2.3.2 (01-Mar-2014)

#126: Revert some 1.6 back to make core lib work with Android 2.2 (FroYo)
 (contributed by Goncalo S)
#129: Missing delegation method, `JsonParserDelegate.isExpectedStartArrayToken()`
 (Pascal G)
#133: Prevent error on JsonPointer expressions for properties that have numeric
  ids above 32-bit range
 (reported by mrstlee@github)

2.3.1 (28-Dec-2013)

No functional changes.

2.3.0 (13-Nov-2013)

#8: Add methods in `JsonParser`/`JsonGenerator` for reading/writing Object Ids
#47: Support YAML-style comments with `JsonParser.Feature.ALLOW_YAML_COMMENTS`
#60: Add a feature (`JsonParser.Feature.STRICT_DUPLICATE_DETECTION`) to verify
  that input does not contain duplicate filed names
#77: Improve error reporting for unrecognized tokens
 (requested by cowwoc@github)
#85: Add `JsonGenerator.Feature.WRITE_BIGDECIMAL_AS_PLAIN`
#91: Add methods in `JsonGenerator` for writing native Type Ids
#92: Add methods in `JsonParser` for reading native Type Ids
#93: Add `getFeatureMask()`, `setFeatureMask()` in `JsonGenerator`/`JsonParser`
#94: Allow coercion of String value "null" (similar to handling of null token)
#96: Add `JsonFactory.requiresPropertyOrdering()` introspection method
#97: JsonGenerator's `JsonWriteContext` not maintained properly, loses
  current field name
 (reported by Sam R)
#98: Improve handling of failures for `BigDecimal`, for "NaN" (and infinity)
#102: Unquoted field names can not start with a digit
#103: Add `JsonFactory.canHandleBinaryNatively`, `JsonGenerator.canWriteBinaryNatively`
 to let databind module detect level of support for binary data.
#105: Parser parsers numbers eagerly; does not report error with missing space
#106: Add `JsonGenerator.Feature.STRICT_DUPLICATE_DETECTION` for preventing dup names
#110: Improve overridability of `JsonGeneratorDelegate`
 (suggested by qpliu@github)
#111: _currInputRowStart isn't initialized in UTF8StreamJsonParser() constructor
 (reported by dreamershl@github)
#115: JsonGenerator writeRawValue problem with surrogate UTF-8 characters
 (reported by Marcin Z)
#116: WriterBasedJsonGenerator produces truncated Unicode escape sequences
 (reported by Steve L-S)
- Improve `DefaultPrettyPrinter`, `Lf2SpacesIndenter` (from databind #276)
- Add `JsonGenerator.canOmitFields()` method to support discovery of
  positional formats, needed for handling of filtering for CSV
- Rewrite `InternCache` to use `ConcurrentHashMap`, to work more efficiently both
  for common case of few misses (no block on access), and slowest cases (lots of
  misses).
- Add `JsonPointer` implementation, to be used by tree model, streaming
- Make `UTF8StreamJsonParser` non-final, for potential sub-classing

2.2.3 (23-Aug-2013)

#78: ArrayIndexOutOfBoundsException for very long numbers (>500 digits)
 (reported by boothen@github)
#81: CharTypes.appendQuoted misencodes first 32 Unicode values as '\0000'
 (reported by githubaff0@github)
#84: Support for parsing 'Infinity' when feature ALLOW_NON_NUMERIC_NUMBERS is on
 (contributed by ebrevdo@github)
- Add `Base64Variant.decode()` convenience methods

2.2.2 (26-May-2013)

No changes since previous version.

2.2.1 (03-May-2013)

#72: JsonFactory.copy() was not copying settings properly
 (reported by Christian S (squiddle@github))
- Moved VERSION/LICENSE contained in jars under META-INF/, to resolve
  Android packaging (APK) issues

2.2.0 (22-Apr-2013)

Fixes:

#51: JsonLocation had non-serializable field, mark as transient

Improvements

#46, #49: Improve VersionUtil to generate PackageVersion, instead of
  reading VERSION.txt from jar -- improves startup perf on Android significantly
 (contributed by Ben G)
#59: Add more functionality in `TreeNode` interface, to allow some
 level of traversal over any and all Tree Model implementations
#69: Add support for writing `short` values in JsonGenerator

2.1.3 (19-Jan-2013)

* [JACKSON-884]: JsonStringEncoder.quoteAsStringValue() fails to encode 
  ctrl chars correctly.
* [Issue#48] Problems with spaces in URLs
 (reported by KlausBrunner)

2.1.2 (04-Dec-2012)

* [Issue#42] Problems with UTF32Reader
 (reported by James R [jroper@github])
* Added missing methods (like 'setPrettyPrinter()' in JsonGeneratorDelegate

2.1.1 (11-Nov-2012)

* [Issue#34] `JsonParser.nextFieldName()` fails on buffer boundary
 (reported by gsson@github)
* [Issue#38] `JsonParser.nextFieldName()` problems when handling
 names with trailing spaces
 (reported by matjazs@github)

2.1.0 (08-Oct-2012)

A new minor version for 2.x.

New features:

* [Issue#14]: add 'readBinaryValue(...)' method in JsonParser
* [Issue#16]: add 'writeBinary(InputStream, int)' method in JsonGenerator
  (and implement for JSON backend)
* [Issue#26]: Allow overriding "root value separator"
 (suggested by Henning S)

Improvements:

* [JACKSON-837]: Made JsonGenerator implement Flushable.
 (suggested by Matt G)
* [Issue#10]: add 'JsonProcessingException.getOriginalMessage()' for accessing
  message without location info
* [Issue#31]: make `JsonFactory` java.io.Serializable (via JDK)

Other:

* [Issue-25]: Add 'createParser' and 'createGenerator' (as eventual replacements
  for 'createJsonParser'/'createJsonGenerator') in 'JsonFactory'
* Try to improve locking aspects of symbol tables, by reducing scope of
  synchronized sections when creating, merging table contents.
* Added 'JsonFactory.copy()' method to support databinding's 'ObjectMapper.copy()'
* Added method 'requiresCustomCodec()' for JsonFactory and JsonParser
* Added 'JsonParser.getValueAsString()' method (to support flexible conversions)
* Added META-INF/services/com.fasterxml.jackson.core.JsonFactory SPI to register
  `JsonFactory` for even more automatic format discovery in future.

2.0.4 (26-Jun-2012)

Fixes:

* [Issue-6] PrettyPrinter, count wrong for end-object case
* 1.9.x fixes up to 1.9.8

2.0.3: skipped;	 only some modules use this version

2.0.2 (14-May-2012)

* 1.9.x fixes up to 1.9.7

2.0.1 (22-Apr-2012)

Fixes:

* [JACKSON-827] Fix incompatibilities with JDK 1.5 (2.0.0 accidentally
  required 1.6)
 (reported Pascal G)

2.0.0 (25-Mar-2012)

Fixes:

(all fixes up until 1.9.6)

Improvements

* [JACKSON-730]: Add checks to ensure that Features are applicable for
  instances (parsers, generators), or if not, throw IllegalArgumentException
* [JACKSON-742]: Add append-methods in SerializableString

New features:

* [JACKSON-782]: Add 'JsonParser.overrideCurrentName()', needed as a workaround
  for some exotic data binding cases (and/or formats)

[entries for versions 1.x and earlier not retained; refer to earlier releases)<|MERGE_RESOLUTION|>--- conflicted
+++ resolved
@@ -14,7 +14,6 @@
 === Releases ===
 ------------------------------------------------------------------------
 
-<<<<<<< HEAD
 2.7.0 (not yet released)
 
 #37: JsonParser.getTokenLocation() doesn't update after field names
@@ -26,11 +25,10 @@
 #229: Array element and field token spans include previous comma.
 - Implemented `ReaderBasedJsonParser.nextFieldName(SerializableString)`
   (to improved Afterburner performance over String/char[] sources)
-=======
+
 2.6.4 (07-Dec-2015)
 
 No changes since 2.6.3.
->>>>>>> b338237b
 
 2.6.3 (12-Oct-2015)
 
