Project: jackson-core

Contains core streaming reader (`JsonParser`) and writer (`JsonGenerator`) abstractions,
factory for constructing readers/writers (JsonFactory), as well as a minimal set
of interfaces needed for streaming level to make callbacks and call-throughs,
via `ObjectCodec` and `TreeNode`.

Also includes implementation of this API for JSON.
Forms the base for other data formats as well, despite naming that suggests
JSON-specificity: naming is due to history, as Jackson started out as pure
JSON library.

------------------------------------------------------------------------
=== Releases ===
------------------------------------------------------------------------

<<<<<<< HEAD
2.7.0 (not yet released)

#198: Add back-references to `JsonParser` / `JsonGenerator` for low-level parsing issues
 (via `JsonParseException`, `JsonGenerationException`)
#211: Typo of function name com.fasterxml.jackson.core.Version.isUknownVersion()
 (reported by timray@github)
- Implemented `ReaderBasedJsonParser.nextFieldName(SerializableString)`
  (to improved Afterburner performance over String/char[] sources)

2.6.2 (not yet released)
=======
2.6.2 (14-Sep-2015)
>>>>>>> 603179e9

#213: Parser is sometimes wrong when using CANONICALIZE_FIELD_NAMES
 (reported by ichernev@github)
#216: ArrayIndexOutOfBoundsException: 128 when repeatedly serializing to a byte array
 (reported by geekbeast@github)

2.6.1 (09-Aug-2015)

#207: `ArrayIndexOutOfBoundsException` in `ByteQuadsCanonicalizer`
 (reported by Florian S, fschopp@github)

2.6.0 (17-Jul-2015)

#137: Allow filtering content read via `JsonParser` by specifying `JsonPointer`;
  uses new class `com.fasterxml.jackson.core.filter.FilteringParserDelegate`
  (and related, `TokenFilter`)
#177: Add a check so `JsonGenerator.writeString()` won't work if `writeFieldName()` expected.
#182: Inconsistent TextBuffer#getTextBuffer behavior
 (contributed by Masaru H)
#185: Allow filtering content written via `JsonGenerator` by specifying `JsonPointer`;
  uses new class `com.fasterxml.jackson.core.filter.FilteringGeneratorDelegate`
  (and related, `TokenFilter`)
#188: `JsonParser.getValueAsString()` should return field name for `JsonToken.FIELD_NAME`, not `null`
#189: Add `JsonFactory.Feature.USE_THREAD_LOCAL_FOR_BUFFER_RECYCLING` (default: true), which may
  be disabled to prevent use of ThreadLocal-based buffer recyling.
 (suggested by soldierkam@github)
#195: Add `JsonGenerator.getOutputBuffered()` to find out amount of content buffered,
  not yet flushed.
 (requested by Ruediger M)
#196: Add support for `FormatFeature` extension, for format-specifc Enum-backed
  parser/generator options
- Minor improvement to construction of "default PrettyPrinter": now overridable by data format
  modules
- Implement a new yet more optimized symbol table for byte-backed parsers
- Add `JsonParser.Feature.IGNORE_UNDEFINED`, useful for data formats like protobuf
- Optimize writing of String names (remove intermediate copy; with JDK7 no speed benefit)

2.5.3 (24-Apr-2015)

#191: Longest collision chain in symbol table now exceeds maximum -- suspect a DoS attack
 (reported by Paul D)

2.5.2 (29-Mar-2015)

#181: Failure parsing -Infinity on buffer boundary
 (reported by brharrington@github)
#187: Longest collision chain in symbol table exceeds maximum length routinely
  in non-malicious code
 (reported by mazzaferri@github)

2.5.1 (06-Feb-2015)

#178: Add `Lf2SpacesIndenter.withLinefeed` back to keep binary-compatibility with 2.4.x
 (reported by ansell@github)
- Minor fix to alignment of null bytes in the last 4 bytes of name, in case where name
  may cross the input boundary

2.5.0 (01-Jan-2015)

#148: BytesToNameCanonicalizer can mishandle leading null byte(s).
 (reported by rjmac@github)
#164: Add `JsonGenerator.Feature.IGNORE_UNKNOWN` (but support via individual
  data format modules)
#166: Allow to configure line endings and indentation
 (contributed by Aaron D)
#167: `JsonGenerator` not catching problem of writing field name twice in a row
#168: Add methods in `JsonStreamContext` for keeping track of "current value"
#169: Add `JsonPointer.head()`
 (contributed by Alex S, lordofthejars@github)
- Added `ResolvedType.getParameterSource()` to support better resolution
 of generic types.
- Added `JsonGenerator.writeRawValue(SerializableString)`
- Added `JsonParser.hasExpectedStartObjectToken()` convenience method
- Added `JsonParser.hasTokenId(id)` convenience method
- Added `JsonParser.nextFieldName()` (no args)

2.4.6 (23-Apr-2015)

#184: WRITE_NUMBERS_AS_STRINGS disables WRITE_BIGDECIMAL_AS_PLAIN
 (reported by Derek C)

2.4.5 (13-Jan-2015)

No changes since 2.4.4.

2.4.4 (24-Nov-2014)

#157: ArrayIndexOutOfBoundsException: 200 on numbers with more than 200 digits.
 (reported by Lars P, larsp@github)
#173: An exception is thrown for a valid JsonPointer expression
 (reported by Alex S)
#176: `JsonPointer` should not consider "00" to be valid index
 (reported by fge@gitub)
- Fix `JsonGenerator.setFeatureMask()` to better handle dynamic changes.

2.4.3 (02-Oct-2014)

#152: Exception for property names longer than 256k
 (reported by CrendKing@github)

2.4.2 (13-Aug-2014)

#145: NPE at BytesToNameCanonicalizer
 (reported by Shay B)
#146: Error while parsing negative floats at the end of the input buffer
 (reported by rjmac@github)

2.4.1 (16-Jun-2014)

#143: Flaw in `BufferRecycler.allocByteBuffer(int,int)` that results in
 performance regression

2.4.0 (29-May-2014)

#121: Increase size of low-level byte[]/char[] input/output buffers
 (from 4k->8k for bytes, 2k->4k for chars)
#127: Add `JsonGenerator.writeStartArray(int size)` for binary formats
#138: Add support for using `char[]` as input source; optimize handling
  of `String` input as well.
- Refactor `BufferRecycler` to eliminate helper enums

2.3.5 (13-Jan-2015)

#152: Exception for property names longer than 256k
#173: An exception is thrown for a valid JsonPointer expression
#176: `JsonPointer` should not consider "00" to be valid index

2.3.4 (17-Jul-2014)
2.3.3 (10-Apr-2014)

No changes since 2.3.2.

2.3.2 (01-Mar-2014)

#126: Revert some 1.6 back to make core lib work with Android 2.2 (FroYo)
 (contributed by Goncalo S)
#129: Missing delegation method, `JsonParserDelegate.isExpectedStartArrayToken()`
 (Pascal G)
#133: Prevent error on JsonPointer expressions for properties that have numeric
  ids above 32-bit range
 (reported by mrstlee@github)

2.3.1 (28-Dec-2013)

No functional changes.

2.3.0 (13-Nov-2013)

#8: Add methods in `JsonParser`/`JsonGenerator` for reading/writing Object Ids
#47: Support YAML-style comments with `JsonParser.Feature.ALLOW_YAML_COMMENTS`
#60: Add a feature (`JsonParser.Feature.STRICT_DUPLICATE_DETECTION`) to verify
  that input does not contain duplicate filed names
#77: Improve error reporting for unrecognized tokens
 (requested by cowwoc@github)
#85: Add `JsonGenerator.Feature.WRITE_BIGDECIMAL_AS_PLAIN`
#91: Add methods in `JsonGenerator` for writing native Type Ids
#92: Add methods in `JsonParser` for reading native Type Ids
#93: Add `getFeatureMask()`, `setFeatureMask()` in `JsonGenerator`/`JsonParser`
#94: Allow coercion of String value "null" (similar to handling of null token)
#96: Add `JsonFactory.requiresPropertyOrdering()` introspection method
#97: JsonGenerator's `JsonWriteContext` not maintained properly, loses
  current field name
 (reported by Sam R)
#98: Improve handling of failures for `BigDecimal`, for "NaN" (and infinity)
#102: Unquoted field names can not start with a digit
#103: Add `JsonFactory.canHandleBinaryNatively`, `JsonGenerator.canWriteBinaryNatively`
 to let databind module detect level of support for binary data.
#105: Parser parsers numbers eagerly; does not report error with missing space
#106: Add `JsonGenerator.Feature.STRICT_DUPLICATE_DETECTION` for preventing dup names
#110: Improve overridability of `JsonGeneratorDelegate`
 (suggested by qpliu@github)
#111: _currInputRowStart isn't initialized in UTF8StreamJsonParser() constructor
 (reported by dreamershl@github)
#115: JsonGenerator writeRawValue problem with surrogate UTF-8 characters
 (reported by Marcin Z)
#116: WriterBasedJsonGenerator produces truncated Unicode escape sequences
 (reported by Steve L-S)
- Improve `DefaultPrettyPrinter`, `Lf2SpacesIndenter` (from databind #276)
- Add `JsonGenerator.canOmitFields()` method to support discovery of
  positional formats, needed for handling of filtering for CSV
- Rewrite `InternCache` to use `ConcurrentHashMap`, to work more efficiently both
  for common case of few misses (no block on access), and slowest cases (lots of
  misses).
- Add `JsonPointer` implementation, to be used by tree model, streaming
- Make `UTF8StreamJsonParser` non-final, for potential sub-classing

2.2.3 (23-Aug-2013)

#78: ArrayIndexOutOfBoundsException for very long numbers (>500 digits)
 (reported by boothen@github)
#81: CharTypes.appendQuoted misencodes first 32 Unicode values as '\0000'
 (reported by githubaff0@github)
#84: Support for parsing 'Infinity' when feature ALLOW_NON_NUMERIC_NUMBERS is on
 (contributed by ebrevdo@github)
- Add `Base64Variant.decode()` convenience methods

2.2.2 (26-May-2013)

No changes since previous version.

2.2.1 (03-May-2013)

#72: JsonFactory.copy() was not copying settings properly
 (reported by Christian S (squiddle@github))
- Moved VERSION/LICENSE contained in jars under META-INF/, to resolve
  Android packaging (APK) issues

2.2.0 (22-Apr-2013)

Fixes:

#51: JsonLocation had non-serializable field, mark as transient

Improvements

#46, #49: Improve VersionUtil to generate PackageVersion, instead of
  reading VERSION.txt from jar -- improves startup perf on Android significantly
 (contributed by Ben G)
#59: Add more functionality in `TreeNode` interface, to allow some
 level of traversal over any and all Tree Model implementations
#69: Add support for writing `short` values in JsonGenerator

2.1.3 (19-Jan-2013)

* [JACKSON-884]: JsonStringEncoder.quoteAsStringValue() fails to encode 
  ctrl chars correctly.
* [Issue#48] Problems with spaces in URLs
 (reported by KlausBrunner)

2.1.2 (04-Dec-2012)

* [Issue#42] Problems with UTF32Reader
 (reported by James R [jroper@github])
* Added missing methods (like 'setPrettyPrinter()' in JsonGeneratorDelegate

2.1.1 (11-Nov-2012)

* [Issue#34] `JsonParser.nextFieldName()` fails on buffer boundary
 (reported by gsson@github)
* [Issue#38] `JsonParser.nextFieldName()` problems when handling
 names with trailing spaces
 (reported by matjazs@github)

2.1.0 (08-Oct-2012)

A new minor version for 2.x.

New features:

* [Issue#14]: add 'readBinaryValue(...)' method in JsonParser
* [Issue#16]: add 'writeBinary(InputStream, int)' method in JsonGenerator
  (and implement for JSON backend)
* [Issue#26]: Allow overriding "root value separator"
 (suggested by Henning S)

Improvements:

* [JACKSON-837]: Made JsonGenerator implement Flushable.
 (suggested by Matt G)
* [Issue#10]: add 'JsonProcessingException.getOriginalMessage()' for accessing
  message without location info
* [Issue#31]: make `JsonFactory` java.io.Serializable (via JDK)

Other:

* [Issue-25]: Add 'createParser' and 'createGenerator' (as eventual replacements
  for 'createJsonParser'/'createJsonGenerator') in 'JsonFactory'
* Try to improve locking aspects of symbol tables, by reducing scope of
  synchronized sections when creating, merging table contents.
* Added 'JsonFactory.copy()' method to support databinding's 'ObjectMapper.copy()'
* Added method 'requiresCustomCodec()' for JsonFactory and JsonParser
* Added 'JsonParser.getValueAsString()' method (to support flexible conversions)
* Added META-INF/services/com.fasterxml.jackson.core.JsonFactory SPI to register
  `JsonFactory` for even more automatic format discovery in future.

2.0.4 (26-Jun-2012)

Fixes:

* [Issue-6] PrettyPrinter, count wrong for end-object case
* 1.9.x fixes up to 1.9.8

2.0.3: skipped;	 only some modules use this version

2.0.2 (14-May-2012)

* 1.9.x fixes up to 1.9.7

2.0.1 (22-Apr-2012)

Fixes:

* [JACKSON-827] Fix incompatibilities with JDK 1.5 (2.0.0 accidentally
  required 1.6)
 (reported Pascal G)

2.0.0 (25-Mar-2012)

Fixes:

(all fixes up until 1.9.6)

Improvements

* [JACKSON-730]: Add checks to ensure that Features are applicable for
  instances (parsers, generators), or if not, throw IllegalArgumentException
* [JACKSON-742]: Add append-methods in SerializableString

New features:

* [JACKSON-782]: Add 'JsonParser.overrideCurrentName()', needed as a workaround
  for some exotic data binding cases (and/or formats)

[entries for versions 1.x and earlier not retained; refer to earlier releases)<|MERGE_RESOLUTION|>--- conflicted
+++ resolved
@@ -14,7 +14,6 @@
 === Releases ===
 ------------------------------------------------------------------------
 
-<<<<<<< HEAD
 2.7.0 (not yet released)
 
 #198: Add back-references to `JsonParser` / `JsonGenerator` for low-level parsing issues
@@ -24,10 +23,7 @@
 - Implemented `ReaderBasedJsonParser.nextFieldName(SerializableString)`
   (to improved Afterburner performance over String/char[] sources)
 
-2.6.2 (not yet released)
-=======
 2.6.2 (14-Sep-2015)
->>>>>>> 603179e9
 
 #213: Parser is sometimes wrong when using CANONICALIZE_FIELD_NAMES
  (reported by ichernev@github)
