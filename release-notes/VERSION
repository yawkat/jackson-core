--- conflicted
+++ resolved
@@ -14,7 +14,6 @@
 === Releases ===
 ------------------------------------------------------------------------
 
-<<<<<<< HEAD
 2.8.0 (not yet released)
 
 #86: Allow inclusion of request body for JsonParseException
@@ -29,10 +28,7 @@
  (contributed by Mikael S)
 #280: Add `JsonParser.finishToken()` to force full, non-lazy reading of current token
 
-2.7.4 (not yet released)
-=======
 2.7.4 (29-Apr-2016)
->>>>>>> 38b3f0b1
 
 #209: Make use of `_allowMultipleMatches` in `FilteringParserDelegate`
  (contributed by Lokesh N)
