Project: jackson-core
<<<<<<< HEAD
Version: 2.5.0 (xx-xxx-2014)

#148: BytesToNameCanonicalizer can mishandle leading null byte(s).
 (reported by rjmac@github)
- Added `ResolvedType.getParameterSource()` to support better resolution
 of generic types.
=======
Version: 2.4.3 (02-Oct-2014)

#152: Exception for property names longer than 256k
 (reported by CrendKing@github)
#157: ArrayIndexOutOfBoundsException: 200 on numbers with more than 200 digits.
 (reported by Lars P, larsp@github)
>>>>>>> e774d74c

------------------------------------------------------------------------
=== History: ===
------------------------------------------------------------------------

<<<<<<< HEAD
2.4.2 (xx-Aug-2014)

#146: Error while parsing negative floats at the end of the input buffer
 (reported by rjmac@github)

2.4.1.1 (09-Jul-2014)

NOTE: this is a "micro-release", which does NOT contain all versions of
components but only individual components with critical fix(es).
=======
2.4.2 (13-Aug-2014)
>>>>>>> e774d74c

#145: NPE at BytesToNameCanonicalizer
 (reported by Shay B)
#146: Error while parsing negative floats at the end of the input buffer
 (reported by rjmac@github)

2.4.1 (16-Jun-2014)

#143: Flaw in `BufferRecycler.allocByteBuffer(int,int)` that results in
 performance regression

2.4.0 (29-May-2014)

#121: Increase size of low-level byte[]/char[] input/output buffers
 (from 4k->8k for bytes, 2k->4k for chars)
#127: Add `JsonGenerator.writeStartArray(int size)` for binary formats
#138: Add support for using `char[]` as input source; optimize handling
  of `String` input as well.
- Refactor `BufferRecycler` to eliminate helper enums

2.3.3 (10-Apr-2014)

No changes since 2.3.2.

2.3.2 (01-Mar-2014)

#126: Revert some 1.6 back to make core lib work with Android 2.2 (FroYo)
 (contributed by Goncalo S)
#129: Missing delegation method, `JsonParserDelegate.isExpectedStartArrayToken()`
 (Pascal G)
#133: Prevent error on JsonPointer expressions for properties that have numeric
  ids above 32-bit range
 (reported by mrstlee@github)

2.3.1 (28-Dec-2013)

No functional changes.

2.3.0 (13-Nov-2013)

#8: Add methods in `JsonParser`/`JsonGenerator` for reading/writing Object Ids
#47: Support YAML-style comments with `JsonParser.Feature.ALLOW_YAML_COMMENTS`
#60: Add a feature (`JsonParser.Feature.STRICT_DUPLICATE_DETECTION`) to verify
  that input does not contain duplicate filed names
#77: Improve error reporting for unrecognized tokens
 (requested by cowwoc@github)
#85: Add `JsonGenerator.Feature.WRITE_BIGDECIMAL_AS_PLAIN`
#91: Add methods in `JsonGenerator` for writing native Type Ids
#92: Add methods in `JsonParser` for reading native Type Ids
#93: Add `getFeatureMask()`, `setFeatureMask()` in `JsonGenerator`/`JsonParser`
#94: Allow coercion of String value "null" (similar to handling of null token)
#96: Add `JsonFactory.requiresPropertyOrdering()` introspection method
#97: JsonGenerator's `JsonWriteContext` not maintained properly, loses
  current field name
 (reported by Sam R)
#98: Improve handling of failures for `BigDecimal`, for "NaN" (and infinity)
#102: Unquoted field names can not start with a digit
#103: Add `JsonFactory.canHandleBinaryNatively`, `JsonGenerator.canWriteBinaryNatively`
 to let databind module detect level of support for binary data.
#105: Parser parsers numbers eagerly; does not report error with missing space
#106: Add `JsonGenerator.Feature.STRICT_DUPLICATE_DETECTION` for preventing dup names
#110: Improve overridability of `JsonGeneratorDelegate`
 (suggested by qpliu@github)
#111: _currInputRowStart isn't initialized in UTF8StreamJsonParser() constructor
 (reported by dreamershl@github)
#115: JsonGenerator writeRawValue problem with surrogate UTF-8 characters
 (reported by Marcin Z)
#116: WriterBasedJsonGenerator produces truncated Unicode escape sequences
 (reported by Steve L-S)
- Improve `DefaultPrettyPrinter`, `Lf2SpacesIndenter` (from databind #276)
- Add `JsonGenerator.canOmitFields()` method to support discovery of
  positional formats, needed for handling of filtering for CSV
- Rewrite `InternCache` to use `ConcurrentHashMap`, to work more efficiently both
  for common case of few misses (no block on access), and slowest cases (lots of
  misses).
- Add `JsonPointer` implementation, to be used by tree model, streaming
- Make `UTF8StreamJsonParser` non-final, for potential sub-classing

2.2.3 (23-Aug-2013)

#78: ArrayIndexOutOfBoundsException for very long numbers (>500 digits)
 (reported by boothen@github)
#81: CharTypes.appendQuoted misencodes first 32 Unicode values as '\0000'
 (reported by githubaff0@github)
#84: Support for parsing 'Infinity' when feature ALLOW_NON_NUMERIC_NUMBERS is on
 (contributed by ebrevdo@github)
- Add `Base64Variant.decode()` convenience methods

2.2.2 (26-May-2013)

No changes since previous version.

2.2.1 (03-May-2013)

#72: JsonFactory.copy() was not copying settings properly
 (reported by Christian S (squiddle@github))
- Moved VERSION/LICENSE contained in jars under META-INF/, to resolve
  Android packaging (APK) issues

2.2.0 (22-Apr-2013)

Fixes:

#51: JsonLocation had non-serializable field, mark as transient

Improvements

#46, #49: Improve VersionUtil to generate PackageVersion, instead of
  reading VERSION.txt from jar -- improves startup perf on Android significantly
 (contributed by Ben G)
#59: Add more functionality in `TreeNode` interface, to allow some
 level of traversal over any and all Tree Model implementations
#69: Add support for writing `short` values in JsonGenerator

2.1.3 (19-Jan-2013)

* [JACKSON-884]: JsonStringEncoder.quoteAsStringValue() fails to encode 
  ctrl chars correctly.
* [Issue#48] Problems with spaces in URLs
 (reported by KlausBrunner)

2.1.2 (04-Dec-2012)

* [Issue#42] Problems with UTF32Reader
 (reported by James R [jroper@github])
* Added missing methods (like 'setPrettyPrinter()' in JsonGeneratorDelegate

2.1.1 (11-Nov-2012)

* [Issue#34] `JsonParser.nextFieldName()` fails on buffer boundary
 (reported by gsson@github)
* [Issue#38] `JsonParser.nextFieldName()` problems when handling
 names with trailing spaces
 (reported by matjazs@github)

2.1.0 (08-Oct-2012)

A new minor version for 2.x.

New features:

* [Issue#14]: add 'readBinaryValue(...)' method in JsonParser
* [Issue#16]: add 'writeBinary(InputStream, int)' method in JsonGenerator
  (and implement for JSON backend)
* [Issue#26]: Allow overriding "root value separator"
 (suggested by Henning S)

Improvements:

* [JACKSON-837]: Made JsonGenerator implement Flushable.
 (suggested by Matt G)
* [Issue#10]: add 'JsonProcessingException.getOriginalMessage()' for accessing
  message without location info
* [Issue#31]: make `JsonFactory` java.io.Serializable (via JDK)

Other:

* [Issue-25]: Add 'createParser' and 'createGenerator' (as eventual replacements
  for 'createJsonParser'/'createJsonGenerator') in 'JsonFactory'
* Try to improve locking aspects of symbol tables, by reducing scope of
  synchronized sections when creating, merging table contents.
* Added 'JsonFactory.copy()' method to support databinding's 'ObjectMapper.copy()'
* Added method 'requiresCustomCodec()' for JsonFactory and JsonParser
* Added 'JsonParser.getValueAsString()' method (to support flexible conversions)
* Added META-INF/services/com.fasterxml.jackson.core.JsonFactory SPI to register
  `JsonFactory` for even more automatic format discovery in future.

2.0.4 (26-Jun-2012)

Fixes:

* [Issue-6] PrettyPrinter, count wrong for end-object case
* 1.9.x fixes up to 1.9.8

2.0.3: skipped;	 only some modules use this version

2.0.2 (14-May-2012)

* 1.9.x fixes up to 1.9.7

2.0.1 (22-Apr-2012)

Fixes:

* [JACKSON-827] Fix incompatibilities with JDK 1.5 (2.0.0 accidentally
  required 1.6)
 (reported Pascal G)

2.0.0 (25-Mar-2012)

Fixes:

(all fixes up until 1.9.6)

Improvements

* [JACKSON-730]: Add checks to ensure that Features are applicable for
  instances (parsers, generators), or if not, throw IllegalArgumentException
* [JACKSON-742]: Add append-methods in SerializableString

New features:

* [JACKSON-782]: Add 'JsonParser.overrideCurrentName()', needed as a workaround
  for some exotic data binding cases (and/or formats)

[entries for versions 1.x and earlier not retained; refer to earlier releases)<|MERGE_RESOLUTION|>--- conflicted
+++ resolved
@@ -1,25 +1,22 @@
 Project: jackson-core
-<<<<<<< HEAD
 Version: 2.5.0 (xx-xxx-2014)
 
 #148: BytesToNameCanonicalizer can mishandle leading null byte(s).
  (reported by rjmac@github)
 - Added `ResolvedType.getParameterSource()` to support better resolution
  of generic types.
-=======
-Version: 2.4.3 (02-Oct-2014)
+
+------------------------------------------------------------------------
+=== History: ===
+------------------------------------------------------------------------
+
+2.4.3
 
 #152: Exception for property names longer than 256k
  (reported by CrendKing@github)
 #157: ArrayIndexOutOfBoundsException: 200 on numbers with more than 200 digits.
  (reported by Lars P, larsp@github)
->>>>>>> e774d74c
-
-------------------------------------------------------------------------
-=== History: ===
-------------------------------------------------------------------------
-
-<<<<<<< HEAD
+
 2.4.2 (xx-Aug-2014)
 
 #146: Error while parsing negative floats at the end of the input buffer
@@ -29,9 +26,6 @@
 
 NOTE: this is a "micro-release", which does NOT contain all versions of
 components but only individual components with critical fix(es).
-=======
-2.4.2 (13-Aug-2014)
->>>>>>> e774d74c
 
 #145: NPE at BytesToNameCanonicalizer
  (reported by Shay B)
