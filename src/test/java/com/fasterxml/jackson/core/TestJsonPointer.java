package com.fasterxml.jackson.core;


public class TestJsonPointer extends BaseTest
{
    public void testSimplePath() throws Exception
    {
        final String INPUT = "/Image/15/name";

        JsonPointer ptr = JsonPointer.compile(INPUT);
        assertFalse(ptr.matches());
        assertEquals(-1, ptr.getMatchingIndex());
        assertEquals("Image", ptr.getMatchingProperty());
        assertEquals("/Image/15", ptr.head().toString());
        assertEquals(INPUT, ptr.toString());

        ptr = ptr.tail();
        assertNotNull(ptr);
        assertFalse(ptr.matches());
        assertEquals(15, ptr.getMatchingIndex());
        assertEquals("15", ptr.getMatchingProperty());
        assertEquals("/15/name", ptr.toString());
        assertEquals("/15", ptr.head().toString());

        assertEquals("", ptr.head().head().toString());
        assertNull(ptr.head().head().head());

        ptr = ptr.tail();
        assertNotNull(ptr);
        assertFalse(ptr.matches());
        assertEquals(-1, ptr.getMatchingIndex());
        assertEquals("name", ptr.getMatchingProperty());
        assertEquals("/name", ptr.toString());
        assertEquals("", ptr.head().toString());
        assertSame(JsonPointer.EMPTY, ptr.head());

        // done!
        ptr = ptr.tail();
        assertTrue(ptr.matches());
        assertNull(ptr.tail());
        assertNull(ptr.head());
        assertEquals("", ptr.getMatchingProperty());
        assertEquals(-1, ptr.getMatchingIndex());
    }

    public void testSimplePathLonger() throws Exception
    {
        final String INPUT = "/a/b/c/d/e/f/0";
        JsonPointer ptr = JsonPointer.compile(INPUT);
        assertFalse(ptr.matches());
        assertEquals(-1, ptr.getMatchingIndex());
        assertEquals("a", ptr.getMatchingProperty());
        assertEquals("/a/b/c/d/e/f", ptr.head().toString());
        assertEquals("/b/c/d/e/f/0", ptr.tail().toString());
        assertEquals("/0", ptr.last().toString());
        assertEquals(INPUT, ptr.toString());
    }

    public void testWonkyNumber173() throws Exception
    {
        JsonPointer ptr = JsonPointer.compile("/1e0");
        assertFalse(ptr.matches());
    }

<<<<<<< HEAD
    public void testLast()
    {
        final String INPUT = "/Image/15/name";

        JsonPointer ptr = JsonPointer.compile(INPUT);
        JsonPointer leaf = ptr.last();

        assertEquals("name", leaf.getMatchingProperty());
    }

    public void testEmpty()
    {
        // note: this is acceptable, to match property in '{"":3}', for example
        // and NOT same as what empty point, "", is.
        JsonPointer ptr = JsonPointer.compile("/");
        assertNotNull(ptr);
        assertNotSame(JsonPointer.EMPTY, ptr);
        assertEquals("/", ptr.toString());
    }

    public void testAppend()
    {
        final String INPUT = "/Image/15/name";
        final String APPEND = "/extension";

        JsonPointer ptr = JsonPointer.compile(INPUT);
        JsonPointer apd = JsonPointer.compile(APPEND);

        JsonPointer appended = ptr.append(apd);

        assertEquals("extension", appended.last().getMatchingProperty());
    }

    public void testAppendWithFinalSlash()
    {
        final String INPUT = "/Image/15/name/";
        final String APPEND = "/extension";

        JsonPointer ptr = JsonPointer.compile(INPUT);
        JsonPointer apd = JsonPointer.compile(APPEND);

        JsonPointer appended = ptr.append(apd);

        assertEquals("extension", appended.last().getMatchingProperty());
=======
    // [core#176]: do not allow leading zeroes
    public void testIZeroIndex() throws Exception
    {
        JsonPointer ptr = JsonPointer.compile("/0");
        assertEquals(0, ptr.getMatchingIndex());
        ptr = JsonPointer.compile("/00");
        assertEquals(-1, ptr.getMatchingIndex());
>>>>>>> d9995147
    }

    public void testQuotedPath() throws Exception
    {
        final String INPUT = "/w~1out/til~0de/a~1b";

        JsonPointer ptr = JsonPointer.compile(INPUT);
        assertFalse(ptr.matches());
        assertEquals(-1, ptr.getMatchingIndex());
        assertEquals("w/out", ptr.getMatchingProperty());
        assertEquals("/w~1out/til~0de", ptr.head().toString());
        assertEquals(INPUT, ptr.toString());

        ptr = ptr.tail();
        assertNotNull(ptr);
        assertFalse(ptr.matches());
        assertEquals(-1, ptr.getMatchingIndex());
        assertEquals("til~de", ptr.getMatchingProperty());
        assertEquals("/til~0de", ptr.head().toString());
        assertEquals("/til~0de/a~1b", ptr.toString());

        ptr = ptr.tail();
        assertNotNull(ptr);
        assertFalse(ptr.matches());
        assertEquals(-1, ptr.getMatchingIndex());
        assertEquals("a/b", ptr.getMatchingProperty());
        assertEquals("/a~1b", ptr.toString());
        assertEquals("", ptr.head().toString());

        // done!
        ptr = ptr.tail();
        assertTrue(ptr.matches());
        assertNull(ptr.tail());
    }

    // [Issue#133]
    public void testLongNumbers() throws Exception
    {
        final long LONG_ID = ((long) Integer.MAX_VALUE) + 1L;
        
        final String INPUT = "/User/"+LONG_ID;

        JsonPointer ptr = JsonPointer.compile(INPUT);
        assertEquals("User", ptr.getMatchingProperty());
        assertEquals(INPUT, ptr.toString());

        ptr = ptr.tail();
        assertNotNull(ptr);
        assertFalse(ptr.matches());
        /* 14-Mar-2014, tatu: We do not support array indexes beyond 32-bit
         *    range; can still match textually of course.
         */
        assertEquals(-1, ptr.getMatchingIndex());
        assertEquals(String.valueOf(LONG_ID), ptr.getMatchingProperty());

        // done!
        ptr = ptr.tail();
        assertTrue(ptr.matches());
        assertNull(ptr.tail());
    }
}<|MERGE_RESOLUTION|>--- conflicted
+++ resolved
@@ -62,7 +62,15 @@
         assertFalse(ptr.matches());
     }
 
-<<<<<<< HEAD
+    // [core#176]: do not allow leading zeroes
+    public void testIZeroIndex() throws Exception
+    {
+        JsonPointer ptr = JsonPointer.compile("/0");
+        assertEquals(0, ptr.getMatchingIndex());
+        ptr = JsonPointer.compile("/00");
+        assertEquals(-1, ptr.getMatchingIndex());
+    }
+
     public void testLast()
     {
         final String INPUT = "/Image/15/name";
@@ -107,15 +115,6 @@
         JsonPointer appended = ptr.append(apd);
 
         assertEquals("extension", appended.last().getMatchingProperty());
-=======
-    // [core#176]: do not allow leading zeroes
-    public void testIZeroIndex() throws Exception
-    {
-        JsonPointer ptr = JsonPointer.compile("/0");
-        assertEquals(0, ptr.getMatchingIndex());
-        ptr = JsonPointer.compile("/00");
-        assertEquals(-1, ptr.getMatchingIndex());
->>>>>>> d9995147
     }
 
     public void testQuotedPath() throws Exception
