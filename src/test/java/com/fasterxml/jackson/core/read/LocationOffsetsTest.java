package com.fasterxml.jackson.core.read;

import com.fasterxml.jackson.core.*;

import java.io.IOException;
import java.util.Random;

public class LocationOffsetsTest extends com.fasterxml.jackson.core.BaseTest
{
    final JsonFactory JSON_F = new JsonFactory();

    // Trivially simple unit test for basics wrt offsets
    public void testSimpleInitialOffsets() throws Exception
    {
        JsonLocation loc;
        JsonParser p;
        final String DOC = "{ }";

        // first, char based:
        p = JSON_F.createParser(DOC);
        assertToken(JsonToken.START_OBJECT, p.nextToken());

        loc = p.getTokenLocation();
        assertEquals(-1L, loc.getByteOffset());
        assertEquals(0L, loc.getCharOffset());
        assertEquals(1, loc.getLineNr());
        assertEquals(1, loc.getColumnNr());

        loc = p.getCurrentLocation();
        assertEquals(-1L, loc.getByteOffset());
        assertEquals(1L, loc.getCharOffset());
        assertEquals(1, loc.getLineNr());
        assertEquals(2, loc.getColumnNr());

        p.close();

        // then byte-based
        
        p = JSON_F.createParser(DOC.getBytes("UTF-8"));
        assertToken(JsonToken.START_OBJECT, p.nextToken());

        loc = p.getTokenLocation();
        assertEquals(0L, loc.getByteOffset());
        assertEquals(-1L, loc.getCharOffset());
        assertEquals(1, loc.getLineNr());
        assertEquals(1, loc.getColumnNr());

        loc = p.getCurrentLocation();
        assertEquals(1L, loc.getByteOffset());
        assertEquals(-1L, loc.getCharOffset());
        assertEquals(1, loc.getLineNr());
        assertEquals(2, loc.getColumnNr());

        p.close();
    }

    // for [core#111]
    public void testOffsetWithInputOffset() throws Exception
    {
        JsonLocation loc;
        JsonParser p;
        // 3 spaces before, 2 after, just for padding
        byte[] b = "   { }  ".getBytes("UTF-8");

        // and then peel them off
        p = JSON_F.createParser(b, 3, b.length-5);
        assertToken(JsonToken.START_OBJECT, p.nextToken());

        loc = p.getTokenLocation();
        assertEquals(0L, loc.getByteOffset());
        assertEquals(-1L, loc.getCharOffset());
        assertEquals(1, loc.getLineNr());
        assertEquals(1, loc.getColumnNr());

        loc = p.getCurrentLocation();
        assertEquals(1L, loc.getByteOffset());
        assertEquals(-1L, loc.getCharOffset());
        assertEquals(1, loc.getLineNr());
        assertEquals(2, loc.getColumnNr());

        p.close();
    }

    public void testOffsetWithoutInputOffset() throws Exception
    {
        JsonLocation loc;
        JsonParser p;
        // 3 spaces before, 2 after, just for padding
        byte[] b = "   { }  ".getBytes("UTF-8");

        // and then peel them off
        p = JSON_F.createParser(b);
        assertToken(JsonToken.START_OBJECT, p.nextToken());

        loc = p.getTokenLocation();
        assertEquals(3L, loc.getByteOffset());
        assertEquals(-1L, loc.getCharOffset());
        assertEquals(1, loc.getLineNr());
        assertEquals(4, loc.getColumnNr());

        loc = p.getCurrentLocation();
        assertEquals(4L, loc.getByteOffset());
        assertEquals(-1L, loc.getCharOffset());
        assertEquals(1, loc.getLineNr());
        assertEquals(5, loc.getColumnNr());

        p.close();
    }

    public void testWithLazyStringReadStreaming() throws Exception
    {
        _testWithLazyStringRead(MODE_READER);
        _testWithLazyStringRead(MODE_INPUT_STREAM);
    }

    public void testWithLazyStringReadDataInput() throws Exception
    {
        // DataInput-backed reader does not track column, so can not
        // verify much; but force finishToken() regardless
        JsonParser p = createParser(JSON_F, MODE_DATA_INPUT, "[\"text\"]");
        assertToken(JsonToken.START_ARRAY, p.nextToken());
        assertToken(JsonToken.VALUE_STRING, p.nextToken());
        assertEquals(1, p.getCurrentLocation().getLineNr());
        p.finishToken();
        assertEquals("text", p.getText());
        p.close();
    }

    private void _testWithLazyStringRead(int readMode) throws Exception
    {
        JsonParser p = createParser(JSON_F, readMode, "[\"text\"]");
        assertToken(JsonToken.START_ARRAY, p.nextToken());
        assertToken(JsonToken.VALUE_STRING, p.nextToken());
        // initially location pointing to first character
        assertEquals(3, p.getCurrentLocation().getColumnNr());
        p.finishToken();
        // but will move once we force reading
        assertEquals(8, p.getCurrentLocation().getColumnNr());
        // and no change if we call again (but is ok to call)
        p.finishToken();
        assertEquals(8, p.getCurrentLocation().getColumnNr());

        // also just for fun, verify content
        assertEquals("text", p.getText());
        assertEquals(8, p.getCurrentLocation().getColumnNr());
        p.close();
    }
<<<<<<< HEAD
    
=======

>>>>>>> 18819b1e
    // for [core#533]
    public void testUtf8Bom() throws Exception
    {
        JsonLocation loc;
        JsonParser p;

        byte[] b = withUtf8Bom("{ }".getBytes());

        // and then peel them off
        p = JSON_F.createParser(b);
        assertToken(JsonToken.START_OBJECT, p.nextToken());

        loc = p.getTokenLocation();
        assertEquals(3L, loc.getByteOffset());
        assertEquals(-1L, loc.getCharOffset());
        assertEquals(1, loc.getLineNr());
        assertEquals(4, loc.getColumnNr());

        loc = p.getCurrentLocation();
        assertEquals(4L, loc.getByteOffset());
        assertEquals(-1L, loc.getCharOffset());
        assertEquals(1, loc.getLineNr());
        assertEquals(5, loc.getColumnNr());

        p.close();
    }

    public void testUtf8BomWithPadding() throws Exception
    {
        JsonLocation loc;
        JsonParser p;

        byte[] b = withUtf8Bom("   { }".getBytes());

        // and then peel them off
        p = JSON_F.createParser(b);
        assertToken(JsonToken.START_OBJECT, p.nextToken());

        loc = p.getTokenLocation();
        assertEquals(6L, loc.getByteOffset());
        assertEquals(-1L, loc.getCharOffset());
        assertEquals(1, loc.getLineNr());
        assertEquals(7, loc.getColumnNr());

        loc = p.getCurrentLocation();
        assertEquals(7L, loc.getByteOffset());
        assertEquals(-1L, loc.getCharOffset());
        assertEquals(1, loc.getLineNr());
        assertEquals(8, loc.getColumnNr());

        p.close();
    }

    public void testUtf8BomWithInputOffset() throws Exception
    {
        JsonLocation loc;
        JsonParser p;

        byte[] b = withUtf8Bom("   { }".getBytes());

        // and then peel them off
        p = JSON_F.createParser(b);
        assertToken(JsonToken.START_OBJECT, p.nextToken());

        loc = p.getTokenLocation();
        assertEquals(6L, loc.getByteOffset());
        assertEquals(-1L, loc.getCharOffset());
        assertEquals(1, loc.getLineNr());
        assertEquals(7, loc.getColumnNr());

        loc = p.getCurrentLocation();
        assertEquals(7L, loc.getByteOffset());
        assertEquals(-1L, loc.getCharOffset());
        assertEquals(1, loc.getLineNr());
        assertEquals(8, loc.getColumnNr());

        p.close();
    }

    private byte[] withUtf8Bom(byte[] bytes) {
        byte[] arr = new byte[bytes.length + 3];
        // write UTF-8 BOM
        arr[0] = (byte) 0xEF;
        arr[1] = (byte) 0xBB;
        arr[2] = (byte) 0xBF;
        System.arraycopy(bytes, 0, arr, 3, bytes.length);
        return arr;
    }

    // [core#603]
    public void testBigPayload() throws IOException {
        JsonLocation loc;
        JsonParser p;

        String doc = "{\"key\":\"" + generateRandomAlpha(50000) + "\"}";

        p = createParserUsingStream(JSON_F, doc, "UTF-8");

        assertToken(JsonToken.START_OBJECT, p.nextToken());
        loc = p.getTokenLocation();
        assertEquals(0, loc.getByteOffset());
        assertEquals(-1L, loc.getCharOffset());
        assertEquals(1, loc.getLineNr());
        assertEquals(1, loc.getColumnNr());
        loc = p.getCurrentLocation();
        assertEquals(1, loc.getByteOffset());
        assertEquals(-1L, loc.getCharOffset());
        assertEquals(1, loc.getLineNr());
        assertEquals(2, loc.getColumnNr());

        assertToken(JsonToken.FIELD_NAME, p.nextToken());
        loc = p.getTokenLocation();
        assertEquals(1, loc.getByteOffset());
        assertEquals(-1L, loc.getCharOffset());
        assertEquals(1, loc.getLineNr());
        assertEquals(2, loc.getColumnNr());
        loc = p.getCurrentLocation();
        assertEquals(8, loc.getByteOffset());
        assertEquals(-1L, loc.getCharOffset());
        assertEquals(1, loc.getLineNr());
        assertEquals(9, loc.getColumnNr());

        assertToken(JsonToken.VALUE_STRING, p.nextToken());
        loc = p.getTokenLocation();
        assertEquals(7, loc.getByteOffset());
        assertEquals(-1L, loc.getCharOffset());
        assertEquals(1, loc.getLineNr());
        assertEquals(8, loc.getColumnNr());
        loc = p.getCurrentLocation();
        assertEquals(8, loc.getByteOffset());
        assertEquals(-1L, loc.getCharOffset());
        assertEquals(1, loc.getLineNr());
        assertEquals(9, loc.getColumnNr());

        p.getTextCharacters();
        loc = p.getTokenLocation();
        assertEquals(7, loc.getByteOffset());
        assertEquals(-1L, loc.getCharOffset());
        assertEquals(1, loc.getLineNr());
        assertEquals(8, loc.getColumnNr());
        loc = p.getCurrentLocation();
        assertEquals(doc.length() - 1, loc.getByteOffset());
        assertEquals(-1L, loc.getCharOffset());
        assertEquals(1, loc.getLineNr());
        assertEquals(doc.length(), loc.getColumnNr());

        p.close();
    }

    private String generateRandomAlpha(int length) {
        StringBuilder sb = new StringBuilder(length);
        Random rnd = new Random(length);
        for (int i = 0; i < length; ++i) {
            // let's limit it not to include surrogate pairs:
            char ch = (char) ('A' + rnd.nextInt(26));
            sb.append(ch);
        }
        return sb.toString();
    }
}<|MERGE_RESOLUTION|>--- conflicted
+++ resolved
@@ -145,11 +145,7 @@
         assertEquals(8, p.getCurrentLocation().getColumnNr());
         p.close();
     }
-<<<<<<< HEAD
-    
-=======
-
->>>>>>> 18819b1e
+
     // for [core#533]
     public void testUtf8Bom() throws Exception
     {
