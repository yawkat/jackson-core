--- conflicted
+++ resolved
@@ -36,18 +36,13 @@
         _testIsNextTokenName3(false);
         _testIsNextTokenName3(true);
     }
-<<<<<<< HEAD
-    
+
     public void testIsNextTokenName4() throws Exception {
         _testIsNextTokenName4(false);
         _testIsNextTokenName4(true);
     }
     
-    // [Issue#34]
-=======
-
     // [jackson-core#34]
->>>>>>> 186a6395
     public void testIssue34() throws Exception
     {
         _testIssue34(false);
@@ -251,7 +246,6 @@
         p.close();
     }
 
-<<<<<<< HEAD
     private void _testIsNextTokenName4(boolean useStream) throws Exception
     {
         final String DOC = "{\"name\":-123,\"name2\":99}";
@@ -273,7 +267,6 @@
         jp.close();
     }
 
-=======
     private void _testNextFieldNameIndent(boolean useStream) throws Exception
     {
         final String DOC = "{\n  \"name\" : \n  [\n  ]\n   }";
@@ -291,8 +284,7 @@
 
         p.close();
     }
-    
->>>>>>> 186a6395
+
     private void _textNextText(boolean useStream) throws Exception
     {
         final String DOC = aposToQuotes("{'a':'123','b':5,'c':[false,'foo']}");
