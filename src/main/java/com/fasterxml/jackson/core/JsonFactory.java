--- conflicted
+++ resolved
@@ -1081,13 +1081,8 @@
     {
         // 17-May-2017, tatu: Need to take care not to accidentally create JSON parser
         //   for non-JSON input:
-<<<<<<< HEAD
         _requireJSONFactory("Non-blocking source not (yet?) supported for this format (%s)");
-        IOContext ctxt = _createContext(null, false);
-=======
-        _requireJSONFactory("Non-blocking source not (yet?) support for this format (%s)");
         IOContext ctxt = _createNonBlockingContext(null);
->>>>>>> 32dcb70d
         ByteQuadsCanonicalizer can = _byteSymbolCanonicalizer.makeChild(_factoryFeatures);
         return new NonBlockingJsonParser(ctxt, _parserFeatures, can);
     }
@@ -1479,8 +1474,6 @@
         return new IOContext(_getBufferRecycler(), srcRef, resourceManaged);
     }
 
-<<<<<<< HEAD
-=======
     /**
      * Overridable factory method that actually instantiates desired
      * context object for async (non-blocking) parsing
@@ -1494,42 +1487,7 @@
         return new IOContext(recycler, srcRef, false);
     }
 
-    /**
-     * @since 2.8
-     */
-    protected OutputStream _createDataOutputWrapper(DataOutput out) {
-        return new DataOutputAsStream(out);
-    }
-
-    /**
-     * Helper methods used for constructing an optimal stream for
-     * parsers to use, when input is to be read from an URL.
-     * This helps when reading file content via URL.
-     */
-    protected InputStream _optimizedStreamFromURL(URL url) throws IOException {
-        if ("file".equals(url.getProtocol())) {
-            /* Can not do this if the path refers
-             * to a network drive on windows. This fixes the problem;
-             * might not be needed on all platforms (NFS?), but should not
-             * matter a lot: performance penalty of extra wrapping is more
-             * relevant when accessing local file system.
-             */
-            String host = url.getHost();
-            if (host == null || host.length() == 0) {
-                // [core#48]: Let's try to avoid probs with URL encoded stuff
-                String path = url.getPath();
-                if (path.indexOf('%') < 0) {
-                    return new FileInputStream(url.getPath());
-
-                }
-                // otherwise, let's fall through and let URL decoder do its magic
-            }
-        }
-        return url.openStream();
-    }
-
->>>>>>> 32dcb70d
-    /*
+/*
     /**********************************************************
     /* Internal helper methods
     /**********************************************************
