--- conflicted
+++ resolved
@@ -749,14 +749,10 @@
         hash += (q2 * MULT); // then add second quad
         hash ^= _seed;
         hash += (hash >>> 7); // and shuffle some more
-<<<<<<< HEAD
-        hash ^= (hash >>> 19);
-=======
         // 26-Mar-2015, tatu: As per [core#187] need bit more shuffling. This may
         //   seem like a magical number (and in a way, it is), but it was the sweet
         //   spot for some reason (5 and 3 work ok but converges for 4, for tested case)
         hash ^= (hash >>> 4);
->>>>>>> e0a02273
         return hash;
     }
 
